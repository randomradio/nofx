--- conflicted
+++ resolved
@@ -133,8 +133,6 @@
 		return nil, fmt.Errorf("调用AI API失败: %w", err)
 	}
 
-	fmt.Printf("ai response: %s", aiResponse)
-
 	// 4. 解析AI响应
 	decision, err := parseFullDecisionResponse(aiResponse, ctx.Account.TotalEquity, ctx.BTCETHLeverage, ctx.AltcoinLeverage)
 	if err != nil {
@@ -313,80 +311,6 @@
 	sb.WriteString("2. 最多持仓: 3个币种（质量>数量）\n")
 	sb.WriteString(fmt.Sprintf("3. 单币仓位: 山寨%.0f-%.0f U(%dx杠杆) | BTC/ETH %.0f-%.0f U(%dx杠杆)\n",
 		accountEquity*0.8, accountEquity*1.5, altcoinLeverage, accountEquity*5, accountEquity*10, btcEthLeverage))
-<<<<<<< HEAD
-	sb.WriteString("4. **保证金**: 总使用率 ≤ 90%\n\n")
-
-	// === 做空激励 ===
-	sb.WriteString("# 📉 做多做空平衡\n\n")
-	sb.WriteString("**重要**: 下跌趋势做空的利润 = 上涨趋势做多的利润\n\n")
-	sb.WriteString("- 上涨趋势 → 做多\n")
-	sb.WriteString("- 下跌趋势 → 做空\n")
-	sb.WriteString("- 震荡市场 → 观望\n\n")
-	sb.WriteString("**不要有做多偏见！做空是你的核心工具之一**\n\n")
-
-	// === 交易频率认知 ===
-	sb.WriteString("# ⏱️ 交易频率认知\n\n")
-	sb.WriteString("**量化标准**:\n")
-	sb.WriteString("- 优秀交易员：每天2-4笔 = 每小时0.1-0.2笔\n")
-	sb.WriteString("- 过度交易：每小时>2笔 = 严重问题\n")
-	sb.WriteString("- 最佳节奏：开仓后持有至少30-60分钟\n\n")
-	sb.WriteString("**自查**:\n")
-	sb.WriteString("如果你发现自己每个周期都在交易 → 说明标准太低\n")
-	sb.WriteString("如果你发现持仓<30分钟就平仓 → 说明太急躁\n\n")
-
-	// === 开仓信号强度 ===
-	sb.WriteString("# 🎯 开仓标准（严格）\n\n")
-	sb.WriteString("只在**强信号**时开仓，不确定就观望。\n\n")
-	sb.WriteString("**你拥有的完整数据**：\n")
-	sb.WriteString("- 📊 **原始序列**：3分钟价格序列(MidPrices数组) + 4小时K线序列\n")
-	sb.WriteString("- 📈 **技术序列**：EMA20序列、MACD序列、RSI7序列、RSI14序列\n")
-	sb.WriteString("- 💰 **资金序列**：成交量序列、持仓量(OI)序列、资金费率\n")
-	sb.WriteString("- 🎯 **筛选标记**：AI500评分 / OI_Top排名（如果有标注）\n\n")
-	sb.WriteString("**分析方法**（完全由你自主决定）：\n")
-	sb.WriteString("- 自由运用序列数据，你可以做但不限于趋势分析、形态识别、支撑阻力、技术阻力位、斐波那契、波动带计算\n")
-	sb.WriteString("- 多维度交叉验证（价格+量+OI+指标+序列形态）\n")
-	sb.WriteString("- 用你认为最有效的方法发现高确定性机会\n")
-	sb.WriteString("- 综合信心度 ≥ 75 才开仓\n\n")
-	sb.WriteString("**避免低质量信号**：\n")
-	sb.WriteString("- 单一维度（只看一个指标）\n")
-	sb.WriteString("- 相互矛盾（涨但量萎缩）\n")
-	sb.WriteString("- 横盘震荡\n")
-	sb.WriteString("- 刚平仓不久（<15分钟）\n\n")
-
-	// === 夏普比率自我进化 ===
-	sb.WriteString("# 🧬 夏普比率自我进化\n\n")
-	sb.WriteString("每次你会收到**夏普比率**作为绩效反馈（周期级别）：\n\n")
-	sb.WriteString("**夏普比率 < -0.5** (持续亏损):\n")
-	sb.WriteString("  → 🛑 停止交易，连续观望至少6个周期（18分钟）\n")
-	sb.WriteString("  → 🔍 深度反思：\n")
-	sb.WriteString("     • 交易频率过高？（每小时>2次就是过度）\n")
-	sb.WriteString("     • 持仓时间过短？（<30分钟就是过早平仓）\n")
-	sb.WriteString("     • 信号强度不足？（信心度<75）\n")
-	sb.WriteString("     • 是否在做空？（单边做多是错误的）\n\n")
-	sb.WriteString("**夏普比率 -0.5 ~ 0** (轻微亏损):\n")
-	sb.WriteString("  → ⚠️ 严格控制：只做信心度>80的交易\n")
-	sb.WriteString("  → 减少交易频率：每小时最多1笔新开仓\n")
-	sb.WriteString("  → 耐心持仓：至少持有30分钟以上\n\n")
-	sb.WriteString("**夏普比率 0 ~ 0.7** (正收益):\n")
-	sb.WriteString("  → ✅ 维持当前策略\n\n")
-	sb.WriteString("**夏普比率 > 0.7** (优异表现):\n")
-	sb.WriteString("  → 🚀 可适度扩大仓位\n\n")
-	sb.WriteString("**关键**: 夏普比率是唯一指标，它会自然惩罚频繁交易和过度进出。\n\n")
-
-	// === 决策流程 ===
-	sb.WriteString("# 📋 决策流程\n\n")
-	sb.WriteString("1. **分析夏普比率**: 当前策略是否有效？需要调整吗？\n")
-	sb.WriteString("2. **评估持仓**: 趋势是否改变？是否该止盈/止损？\n")
-	sb.WriteString("3. **寻找新机会**: 有强信号吗？多空机会？\n")
-	sb.WriteString("4. **输出决策**: 思维链分析 + JSON\n\n")
-
-	// === 输出格式 ===
-	sb.WriteString("# 📤 输出格式\n\n")
-	// 先输出JSON，避免长思维链导致截断
-	sb.WriteString("**第一步: JSON决策数组（必须）**\n")
-	sb.WriteString("- 只输出一个 `json` 代码块\n")
-	sb.WriteString("- 即使没有可执行动作，也必须输出空数组 `[]`\n\n")
-=======
 	sb.WriteString("4. 保证金: 总使用率 ≤ 90%\n\n")
 
 	// 3. 输出格式 - 动态生成
@@ -394,18 +318,11 @@
 	sb.WriteString("第一步: 思维链（纯文本）\n")
 	sb.WriteString("简洁分析你的思考过程\n\n")
 	sb.WriteString("第二步: JSON决策数组\n\n")
->>>>>>> 72ddbbec
 	sb.WriteString("```json\n[\n")
 	sb.WriteString(fmt.Sprintf("  {\"symbol\": \"BTCUSDT\", \"action\": \"open_short\", \"leverage\": %d, \"position_size_usd\": %.0f, \"stop_loss\": 97000, \"take_profit\": 91000, \"confidence\": 85, \"risk_usd\": 300, \"reasoning\": \"下跌趋势+MACD死叉\"},\n", btcEthLeverage, accountEquity*5))
 	sb.WriteString("  {\"symbol\": \"ETHUSDT\", \"action\": \"close_long\", \"reasoning\": \"止盈离场\"}\n")
 	sb.WriteString("]\n```\n\n")
-<<<<<<< HEAD
-	sb.WriteString("**第二步: 思维链（不超过200字）**\n")
-	sb.WriteString("简洁说明你的判断依据、关键信号和风险控制\n\n")
-	sb.WriteString("**字段说明**:\n")
-=======
 	sb.WriteString("字段说明:\n")
->>>>>>> 72ddbbec
 	sb.WriteString("- `action`: open_long | open_short | close_long | close_short | hold | wait\n")
 	sb.WriteString("- `confidence`: 0-100（开仓建议≥75）\n")
 	sb.WriteString("- 开仓时必填: leverage, position_size_usd, stop_loss, take_profit, confidence, risk_usd, reasoning\n\n")
@@ -518,7 +435,6 @@
 func parseFullDecisionResponse(aiResponse string, accountEquity float64, btcEthLeverage, altcoinLeverage int) (*FullDecision, error) {
 	// 1. 提取思维链
 	cotTrace := extractCoTTrace(aiResponse)
-	fmt.Printf("ai response: %s, \n CoT: %s", aiResponse, cotTrace)
 
 	// 2. 提取JSON决策列表
 	decisions, err := extractDecisions(aiResponse)
@@ -545,55 +461,20 @@
 
 // extractCoTTrace 提取思维链分析
 func extractCoTTrace(response string) string {
-	// 优先识别 ```json 代码块
-	blockStart, blockEnd, _ := findFirstCodeFence(response)
-	if blockStart >= 0 && blockEnd > blockStart {
-		// 优先使用代码块之后的文本作为思维链（我们要求先输出JSON）
-		after := strings.TrimSpace(response[blockEnd:])
-		if after != "" {
-			return after
-		}
-		before := strings.TrimSpace(response[:blockStart])
-		if before != "" {
-			return before
-		}
-	}
-
-	// 退化策略：按照第一个 '[' 分割
+	// 查找JSON数组的开始位置
 	jsonStart := strings.Index(response, "[")
+
 	if jsonStart > 0 {
+		// 思维链是JSON数组之前的内容
 		return strings.TrimSpace(response[:jsonStart])
 	}
 
+	// 如果找不到JSON，整个响应都是思维链
 	return strings.TrimSpace(response)
 }
 
 // extractDecisions 提取JSON决策列表
 func extractDecisions(response string) ([]Decision, error) {
-<<<<<<< HEAD
-	// 1) 优先从 ```json 代码块中提取
-	if start, end, lang := findFirstCodeFence(response); start >= 0 && end > start {
-		content := response[start:end]
-		// 仅当包含 '[' 时尝试解析
-		if strings.Contains(content, "[") {
-			if decisions, err := parseDecisionsFromJSONFragment(content); err == nil {
-				return decisions, nil
-			} else {
-				// 如果标注为 json，但解析失败，继续走退化策略
-				_ = lang
-			}
-		}
-	}
-
-	// 2) 退化策略：在整个响应中寻找第一个完整的 JSON 数组
-	arrayStart := strings.Index(response, "[")
-	if arrayStart == -1 {
-		return nil, fmt.Errorf("无法找到JSON数组起始")
-	}
-	arrayEnd := findMatchingBracket(response, arrayStart)
-	if arrayEnd == -1 {
-		return nil, fmt.Errorf("无法找到JSON数组结束")
-=======
 	// 预清洗：去零宽/BOM
 	s := removeInvisibleRunes(response)
 	s = strings.TrimSpace(s)
@@ -622,27 +503,8 @@
 	jsonContent := strings.TrimSpace(reJSONArray.FindString(s))
 	if jsonContent == "" {
 		return nil, fmt.Errorf("无法找到JSON数组起始（已嘗試修復全角字符）\n原始響應前200字符: %s", s[:min(200, len(s))])
->>>>>>> 72ddbbec
-	}
-	fragment := strings.TrimSpace(response[arrayStart : arrayEnd+1])
-	return parseDecisionsFromJSONFragment(fragment)
-}
-
-<<<<<<< HEAD
-// parseDecisionsFromJSONFragment 解析一段包含 JSON 数组的片段
-func parseDecisionsFromJSONFragment(fragment string) ([]Decision, error) {
-	// 在片段内再次定位第一个数组，避免头部有多余字符
-	start := strings.Index(fragment, "[")
-	if start == -1 {
-		return nil, fmt.Errorf("无法找到JSON数组起始")
-	}
-	end := findMatchingBracket(fragment, start)
-	if end == -1 {
-		return nil, fmt.Errorf("无法找到JSON数组结束")
-	}
-	jsonContent := strings.TrimSpace(fragment[start : end+1])
-	jsonContent = fixMissingQuotes(jsonContent)
-=======
+	}
+
 	// 🔧 規整格式（此時全角字符已在前面修復過）
 	jsonContent = compactArrayOpen(jsonContent)
 	jsonContent = fixMissingQuotes(jsonContent) // 二次修復（防止 regex 提取後還有殘留全角）
@@ -653,11 +515,11 @@
 	}
 
 	// 解析JSON
->>>>>>> 72ddbbec
 	var decisions []Decision
 	if err := json.Unmarshal([]byte(jsonContent), &decisions); err != nil {
 		return nil, fmt.Errorf("JSON解析失败: %w\nJSON内容: %s", err, jsonContent)
 	}
+
 	return decisions, nil
 }
 
@@ -771,32 +633,6 @@
 	}
 
 	return -1
-}
-
-// findFirstCodeFence 查找第一个三反引号代码块，返回内容区间 [start, end) 及语言标记
-func findFirstCodeFence(s string) (int, int, string) {
-	fence := "```"
-	i := strings.Index(s, fence)
-	if i == -1 {
-		return -1, -1, ""
-	}
-
-	// 读取语言标记（直到行末）
-	rest := s[i+len(fence):]
-	nl := strings.IndexByte(rest, '\n')
-	if nl == -1 {
-		return -1, -1, ""
-	}
-	lang := strings.TrimSpace(strings.ToLower(rest[:nl]))
-	contentStart := i + len(fence) + nl + 1
-
-	// 查找结束围栏
-	j := strings.Index(s[contentStart:], fence)
-	if j == -1 {
-		return -1, -1, lang
-	}
-	contentEnd := contentStart + j
-	return contentStart, contentEnd, lang
 }
 
 // validateDecision 验证单个决策的有效性
