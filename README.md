--- conflicted
+++ resolved
@@ -3,11 +3,7 @@
 [![Go Version](https://img.shields.io/badge/Go-1.21+-00ADD8?style=flat&logo=go)](https://golang.org/)
 [![React](https://img.shields.io/badge/React-18+-61DAFB?style=flat&logo=react)](https://reactjs.org/)
 [![TypeScript](https://img.shields.io/badge/TypeScript-5.0+-3178C6?style=flat&logo=typescript)](https://www.typescriptlang.org/)
-<<<<<<< HEAD
-[![License](https://img.shields.io/badge/License-MIT-green.svg)](LICENSE)
-=======
 [![License](https://img.shields.io/badge/License-AGPL--3.0-blue.svg)](LICENSE)
->>>>>>> 72ddbbec
 [![Backed by Amber.ac](https://img.shields.io/badge/Backed%20by-Amber.ac-orange.svg)](https://amber.ac)
 
 **Languages:** [English](README.md) | [中文](docs/i18n/zh-CN/README.md) | [Українська](docs/i18n/uk/README.md) | [Русский](docs/i18n/ru/README.md)
@@ -40,8 +36,6 @@
 - [📄 License](#-license)
 - [🤝 Contributing](#-contributing)
 
-**Official Twitter:** [@nofx_ai](https://x.com/nofx_ai)
-
 ---
 
 ## 🚀 Universal AI Trading Operating System
@@ -201,16 +195,6 @@
 
 ## 🔮 Roadmap - Universal Market Expansion
 
-<<<<<<< HEAD
-Our proven crypto infrastructure is being extended to:
-
-- **📈 Stock Markets**: US equities, A-shares, Hong Kong stocks
-- **📊 Futures Markets**: Commodity futures, index futures
-- **🎯 Options Trading**: Equity options, crypto options
-- **💱 Forex Markets**: Major currency pairs, cross rates
-
-**Same architecture. Same agent framework. All markets.**
-=======
 NOFX is on a mission to become the **Universal AI Trading Operating System** for all financial markets.
 
 **Vision:** Same architecture. Same agent framework. All markets.
@@ -231,7 +215,6 @@
 📖 **For detailed roadmap and timeline, see:**
 - **English:** [Roadmap Documentation](docs/roadmap/README.md)
 - **中文:** [路线图文档](docs/roadmap/README.zh-CN.md)
->>>>>>> 72ddbbec
 
 ---
 
@@ -687,15 +670,8 @@
 | `altcoin_leverage` | Maximum leverage for altcoins<br>⚠️ Subaccounts: ≤5x | `5` (default, safe)<br>`20` (main account max) | ✅ Yes |
 | `use_default_coins` | Use built-in coin list<br>**✨ Smart Default: `true`** (v2.0.2+)<br>Auto-enabled if no API URL provided | `true` or omit | ❌ No<br>(Optional, auto-defaults) |
 | `coin_pool_api_url` | Custom coin pool API<br>*Only needed when `use_default_coins: false`* | `""` (empty) | ❌ No |
-<<<<<<< HEAD
-| `oi_top_api_url` | Open interest API<br>`binance` (default) uses Binance official open-interest endpoint | `"binance"` | ❌ No |
-=======
 | `oi_top_api_url` | Open interest API<br>`binance` uses Binance official OI endpoint | `"binance"` | ❌ No |
->>>>>>> 72ddbbec
 | `api_server_port` | Web dashboard port | `8080` | ✅ Yes |
-| `auth` | Dashboard authentication config (username/password login) | `{"enabled": true, ...}` | ❌ No |
-
-> ℹ️ Leave `oi_top_api_url` empty or set to `binance` to let NOFX query Binance's official open-interest API (`/fapi/v1/openInterest`). Provide a full URL if you want to keep using a custom OI service, or set it to `none` if you want to disable OI-based enrichment entirely.
 
 > ℹ️ Leave `oi_top_api_url` empty or set to `binance` to use Binance's `/fapi/v1/openInterest`. Provide a full URL for a custom service, or set to `none` to disable OI enrichment.
 
@@ -705,23 +681,6 @@
 *Note: Trading coins are now configured through the web interface*
 
 ---
-
-**Authentication Configuration (`auth`)**
-
-```json
-"auth": {
-  "enabled": true,
-  "username": "admin",
-  "password": "change_me",
-  "token_secret": "replace_with_a_secure_random_string",
-  "token_ttl_minutes": 720
-}
-```
-
-- Set `enabled` to `true` to protect the REST API & dashboard
-- `username` / `password` are used on the login screen
-- `token_secret` is used to sign session tokens (defaults to password if omitted)
-- `token_ttl_minutes` controls session lifetime (default 720 minutes)
 
 #### ⚙️ Leverage Configuration (v2.0.3+)
 
