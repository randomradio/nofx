--- conflicted
+++ resolved
@@ -1,26 +1,6 @@
 package api
 
 import (
-<<<<<<< HEAD
-	"crypto/hmac"
-	"crypto/rand"
-	"crypto/sha256"
-	"crypto/subtle"
-	"encoding/base64"
-	"encoding/json"
-	"errors"
-	"fmt"
-	"log"
-	"net/http"
-	"nofx/config"
-	"nofx/manager"
-	"strings"
-	"sync"
-	"time"
-
-	"github.com/gin-gonic/gin"
-	"golang.org/x/crypto/bcrypt"
-=======
 	"encoding/json"
 	"fmt"
 	"log"
@@ -36,7 +16,6 @@
 
 	"github.com/gin-gonic/gin"
 	"github.com/google/uuid"
->>>>>>> 72ddbbec
 )
 
 // Server HTTP API服务器
@@ -45,60 +24,10 @@
 	traderManager *manager.TraderManager
 	database      *config.Database
 	port          int
-	systemConfig  *config.Config
-	userSignals   userSignalSourceConfig
-	userSignalsMu sync.RWMutex
-
-	authEnabled  bool
-	authUsername string
-	passwordHash []byte
-	tokenSecret  []byte
-	tokenTTL     time.Duration
-}
-
-type promptTemplateDefinition struct {
-	Description  string
-	SystemPrompt string
-}
-
-type userSignalSourceConfig struct {
-	UseCoinPool bool      `json:"use_coin_pool"`
-	UseOITop    bool      `json:"use_oi_top"`
-	UpdatedAt   time.Time `json:"updated_at"`
-}
-
-var builtInPromptTemplateOrder = []string{"default", "aggressive"}
-
-var builtInPromptTemplates = map[string]promptTemplateDefinition{
-	"default": {
-		Description: "Balanced template emphasizing structured analysis and capital preservation.",
-		SystemPrompt: `You are NOFX, a disciplined crypto derivatives trader managing multiple strategies.
-Always produce decisions in clear sections:
-1. Market context (trend, momentum, liquidity)
-2. Risk posture and volatility regime
-3. Exact trade plan (symbol, side, size, leverage, entry, stops, targets)
-4. Account impact and risk checks
-Respect configured leverage caps, margin mode, and drawdown limits.
-Never exceed available balance, never leave JSON fields empty, and always justify actions with on-chain or order book signals.`,
-	},
-	"aggressive": {
-		Description: "Higher-risk template favoring rapid momentum plays with tight controls.",
-		SystemPrompt: `You are NOFX-AGGRO, a high-frequency crypto momentum trader.
-Prioritize fast-moving narratives, breakout structures, and funding imbalances.
-Workflow:
-- Scan for coins with unusual volume, OI spikes, or news catalysts.
-- Enter positions decisively with predefined invalidation levels.
-- Use partial take-profits and trail stops aggressively to protect gains.
-Stay within account limits, honour stop rules, and avoid averaging down losing trades.`,
-	},
 }
 
 // NewServer 创建API服务器
-<<<<<<< HEAD
-func NewServer(traderManager *manager.TraderManager, cfg *config.Config) (*Server, error) {
-=======
 func NewServer(traderManager *manager.TraderManager, database *config.Database, port int) *Server {
->>>>>>> 72ddbbec
 	// 设置为Release模式（减少日志输出）
 	gin.SetMode(gin.ReleaseMode)
 
@@ -106,51 +35,18 @@
 
 	// 启用CORS
 	router.Use(corsMiddleware())
-
-	var (
-		port    = 8080
-		authCfg config.AuthConfig
-		signals userSignalSourceConfig
-	)
-
-	if cfg != nil {
-		if cfg.APIServerPort > 0 {
-			port = cfg.APIServerPort
-		}
-		authCfg = cfg.Auth
-		signals.UseCoinPool = cfg.UseDefaultCoins
-		signals.UseOITop = cfg.OITopAPIURL != ""
-		signals.UpdatedAt = time.Now()
-	}
 
 	s := &Server{
 		router:        router,
 		traderManager: traderManager,
 		database:      database,
 		port:          port,
-		systemConfig:  cfg,
-		userSignals:   signals,
-	}
-
-	if authCfg.Enabled {
-		hash, err := bcrypt.GenerateFromPassword([]byte(authCfg.Password), bcrypt.DefaultCost)
-		if err != nil {
-			return nil, fmt.Errorf("生成密码哈希失败: %w", err)
-		}
-		s.authEnabled = true
-		s.authUsername = authCfg.Username
-		s.passwordHash = hash
-		s.tokenSecret = []byte(authCfg.TokenSecret)
-		if authCfg.TokenTTLMinutes <= 0 {
-			authCfg.TokenTTLMinutes = 720
-		}
-		s.tokenTTL = time.Duration(authCfg.TokenTTLMinutes) * time.Minute
 	}
 
 	// 设置路由
 	s.setupRoutes()
 
-	return s, nil
+	return s
 }
 
 // corsMiddleware CORS中间件
@@ -171,102 +67,6 @@
 
 // setupRoutes 设置路由
 func (s *Server) setupRoutes() {
-<<<<<<< HEAD
-	// 健康检查
-	s.router.Any("/health", s.handleHealth)
-
-	s.router.POST("/auth/login", s.handleLogin)
-
-	// 公共API路由组（无需认证）
-	publicAPI := s.router.Group("/api")
-	{
-		publicAPI.Any("/health", s.handleHealth)
-		publicAPI.POST("/register", s.handleRegister)
-		publicAPI.POST("/login", s.handleLogin)
-		publicAPI.POST("/verify-otp", s.handleVerifyOTP)
-		publicAPI.POST("/complete-registration", s.handleCompleteRegistration)
-		publicAPI.GET("/supported-models", s.handleGetSupportedModels)
-		publicAPI.GET("/supported-exchanges", s.handleGetSupportedExchanges)
-		publicAPI.GET("/config", s.handleGetSystemConfig)
-		publicAPI.GET("/prompt-templates", s.handleGetPromptTemplates)
-		publicAPI.GET("/prompt-templates/:name", s.handleGetPromptTemplate)
-		publicAPI.GET("/traders", s.handlePublicTraderList)
-		publicAPI.GET("/competition", s.handlePublicCompetition)
-		publicAPI.GET("/equity-history", s.handleEquityHistory)
-	}
-
-	// 受保护的API路由组（需要认证）
-	protected := s.router.Group("/api")
-	if s.authEnabled {
-		protected.Use(s.authMiddleware())
-	}
-	{
-		protected.GET("/models", s.handleGetModelConfigs)
-		protected.PUT("/models", s.handleUpdateModelConfigs)
-		protected.GET("/exchanges", s.handleGetExchangeConfigs)
-		protected.PUT("/exchanges", s.handleUpdateExchangeConfigs)
-		protected.GET("/user/signal-sources", s.handleGetUserSignalSource)
-		protected.POST("/user/signal-sources", s.handleSaveUserSignalSource)
-		protected.GET("/status", s.handleStatus)
-		protected.GET("/account", s.handleAccount)
-		protected.GET("/positions", s.handlePositions)
-		protected.GET("/decisions", s.handleDecisions)
-		protected.GET("/decisions/latest", s.handleLatestDecisions)
-		protected.GET("/statistics", s.handleStatistics)
-		protected.GET("/performance", s.handlePerformance)
-	}
-}
-
-// handleRegister 注册接口（暂未启用）
-func (s *Server) handleRegister(c *gin.Context) {
-	c.JSON(http.StatusNotImplemented, gin.H{
-		"error": "registration flow is not enabled",
-	})
-}
-
-// handleVerifyOTP OTP验证接口（暂未启用）
-func (s *Server) handleVerifyOTP(c *gin.Context) {
-	c.JSON(http.StatusNotImplemented, gin.H{
-		"error": "otp verification is not enabled",
-	})
-}
-
-// handleCompleteRegistration 完成注册接口（暂未启用）
-func (s *Server) handleCompleteRegistration(c *gin.Context) {
-	c.JSON(http.StatusNotImplemented, gin.H{
-		"error": "registration completion is not enabled",
-	})
-}
-
-// handleGetSupportedModels 返回支持的AI模型列表
-func (s *Server) handleGetSupportedModels(c *gin.Context) {
-	type modelInfo struct {
-		ID          string `json:"id"`
-		Name        string `json:"name"`
-		Provider    string `json:"provider"`
-		Description string `json:"description"`
-	}
-
-	models := []modelInfo{
-		{
-			ID:          "deepseek",
-			Name:        "DeepSeek (deepseek-chat)",
-			Provider:    "DeepSeek",
-			Description: "Balanced reasoning-first model optimised for structured trading analysis.",
-		},
-		{
-			ID:          "qwen",
-			Name:        "Qwen (qwen-plus)",
-			Provider:    "Alibaba Cloud",
-			Description: "Multilingual model suited for bilingual trading workflows and Chinese market data.",
-		},
-		{
-			ID:          "custom",
-			Name:        "Custom OpenAI-Compatible Model",
-			Provider:    "User Supplied",
-			Description: "Use your own API endpoint, API key, and model name as defined in config.json.",
-		},
-=======
 	// API路由组
 	api := s.router.Group("/api")
 	{
@@ -332,349 +132,7 @@
 			protected.GET("/statistics", s.handleStatistics)
 			protected.GET("/performance", s.handlePerformance)
 		}
->>>>>>> 72ddbbec
-	}
-
-	c.JSON(http.StatusOK, gin.H{
-		"models": models,
-	})
-}
-
-// handleGetSupportedExchanges 返回支持的交易所列表
-func (s *Server) handleGetSupportedExchanges(c *gin.Context) {
-	type exchangeInfo struct {
-		ID          string `json:"id"`
-		Name        string `json:"name"`
-		Type        string `json:"type"`
-		Description string `json:"description"`
-	}
-
-	exchanges := []exchangeInfo{
-		{
-			ID:          "binance",
-			Name:        "Binance Futures",
-			Type:        "cex",
-			Description: "Centralised exchange USDT-margined perpetual contracts with deep liquidity.",
-		},
-		{
-			ID:          "hyperliquid",
-			Name:        "Hyperliquid Perps",
-			Type:        "dex",
-			Description: "On-chain perpetual DEX with fast settlement and transparent funding.",
-		},
-		{
-			ID:          "aster",
-			Name:        "Aster Perps",
-			Type:        "dex",
-			Description: "Aster network perpetual exchange (testnet recommended for evaluation).",
-		},
-	}
-
-	c.JSON(http.StatusOK, gin.H{
-		"exchanges": exchanges,
-	})
-}
-
-// handleGetModelConfigs 返回模型配置摘要（不包含敏感信息）
-func (s *Server) handleGetModelConfigs(c *gin.Context) {
-	type modelConfig struct {
-		ID             string `json:"id"`
-		Name           string `json:"name"`
-		Provider       string `json:"provider"`
-		Description    string `json:"description"`
-		RequiresAPIKey bool   `json:"requires_api_key"`
-		Enabled        bool   `json:"enabled"`
-	}
-
-	models := []modelConfig{
-		{
-			ID:             "deepseek",
-			Name:           "DeepSeek (deepseek-chat)",
-			Provider:       "DeepSeek",
-			Description:    "Requires a DeepSeek API key. Suitable for deep reasoning on complex trade setups.",
-			RequiresAPIKey: true,
-		},
-		{
-			ID:             "qwen",
-			Name:           "Qwen (qwen-plus)",
-			Provider:       "Alibaba Cloud",
-			Description:    "Requires DashScope access token. Strong bilingual support for Chinese market narratives.",
-			RequiresAPIKey: true,
-		},
-		{
-			ID:             "custom",
-			Name:           "Custom OpenAI-Compatible",
-			Provider:       "User Supplied",
-			Description:    "Provide your own API URL, key, and model name (OpenAI-compatible schema).",
-			RequiresAPIKey: true,
-		},
-	}
-
-	if s.systemConfig != nil {
-		for _, traderCfg := range s.systemConfig.Traders {
-			if !traderCfg.Enabled {
-				continue
-			}
-			for idx := range models {
-				if models[idx].ID == traderCfg.AIModel {
-					models[idx].Enabled = true
-				}
-			}
-		}
-	}
-
-	c.JSON(http.StatusOK, gin.H{
-		"models": models,
-	})
-}
-
-// handleUpdateModelConfigs 更新模型配置（当前仅返回未实现）
-func (s *Server) handleUpdateModelConfigs(c *gin.Context) {
-	c.JSON(http.StatusNotImplemented, gin.H{
-		"error": "model configuration updates are not available via API yet",
-	})
-}
-
-// handleGetExchangeConfigs 返回交易所配置摘要（不包含密钥）
-func (s *Server) handleGetExchangeConfigs(c *gin.Context) {
-	type exchangeConfig struct {
-		ID             string `json:"id"`
-		Name           string `json:"name"`
-		Type           string `json:"type"`
-		Description    string `json:"description"`
-		RequiresAPIKey bool   `json:"requires_api_key"`
-		Enabled        bool   `json:"enabled"`
-	}
-
-	exchanges := []exchangeConfig{
-		{
-			ID:             "binance",
-			Name:           "Binance Futures",
-			Type:           "cex",
-			Description:    "Requires API key and secret. Supports rich derivatives instruments.",
-			RequiresAPIKey: true,
-		},
-		{
-			ID:             "hyperliquid",
-			Name:           "Hyperliquid Perps",
-			Type:           "dex",
-			Description:    "Requires private key and wallet address. On-chain settlement DEX.",
-			RequiresAPIKey: true,
-		},
-		{
-			ID:             "aster",
-			Name:           "Aster Perps",
-			Type:           "dex",
-			Description:    "Requires signer credentials. Optimised for testnet experimentation.",
-			RequiresAPIKey: true,
-		},
-	}
-
-	if s.systemConfig != nil {
-		for _, traderCfg := range s.systemConfig.Traders {
-			if !traderCfg.Enabled {
-				continue
-			}
-			for idx := range exchanges {
-				if exchanges[idx].ID == traderCfg.Exchange {
-					exchanges[idx].Enabled = true
-				}
-			}
-		}
-	}
-
-	c.JSON(http.StatusOK, gin.H{
-		"exchanges": exchanges,
-	})
-}
-
-// handleUpdateExchangeConfigs 更新交易所配置（当前仅返回未实现）
-func (s *Server) handleUpdateExchangeConfigs(c *gin.Context) {
-	c.JSON(http.StatusNotImplemented, gin.H{
-		"error": "exchange configuration updates are not available via API yet",
-	})
-}
-
-// handleGetUserSignalSource 获取用户信号源偏好
-func (s *Server) handleGetUserSignalSource(c *gin.Context) {
-	s.userSignalsMu.RLock()
-	current := s.userSignals
-	s.userSignalsMu.RUnlock()
-
-	c.JSON(http.StatusOK, gin.H{
-		"config": current,
-	})
-}
-
-// handleSaveUserSignalSource 保存用户信号源偏好（进程内存储）
-func (s *Server) handleSaveUserSignalSource(c *gin.Context) {
-	var req struct {
-		UseCoinPool bool `json:"use_coin_pool"`
-		UseOITop    bool `json:"use_oi_top"`
-	}
-
-	if err := c.ShouldBindJSON(&req); err != nil {
-		c.JSON(http.StatusBadRequest, gin.H{"error": "invalid payload"})
-		return
-	}
-
-	s.userSignalsMu.Lock()
-	s.userSignals.UseCoinPool = req.UseCoinPool
-	s.userSignals.UseOITop = req.UseOITop
-	s.userSignals.UpdatedAt = time.Now()
-	updated := s.userSignals
-	s.userSignalsMu.Unlock()
-
-	c.JSON(http.StatusOK, gin.H{
-		"config": updated,
-	})
-}
-
-// handleGetSystemConfig 返回安全的系统配置（不包含敏感信息）
-func (s *Server) handleGetSystemConfig(c *gin.Context) {
-	defaultCoins := []string{
-		"BTCUSDT",
-		"ETHUSDT",
-		"SOLUSDT",
-		"BNBUSDT",
-		"XRPUSDT",
-		"DOGEUSDT",
-		"ADAUSDT",
-		"HYPEUSDT",
-	}
-	useDefaultCoins := true
-	coinPoolAPI := ""
-	oiTopAPI := ""
-
-	if s.systemConfig != nil {
-		if len(s.systemConfig.DefaultCoins) > 0 {
-			defaultCoins = append([]string(nil), s.systemConfig.DefaultCoins...)
-		}
-		useDefaultCoins = s.systemConfig.UseDefaultCoins
-		coinPoolAPI = s.systemConfig.CoinPoolAPIURL
-		oiTopAPI = s.systemConfig.OITopAPIURL
-	}
-
-	c.JSON(http.StatusOK, gin.H{
-		"use_default_coins": useDefaultCoins,
-		"default_coins":     defaultCoins,
-		"coin_pool_api_url": coinPoolAPI,
-		"oi_top_api_url":    oiTopAPI,
-	})
-}
-
-// handleGetPromptTemplates 返回内置提示词模板列表
-func (s *Server) handleGetPromptTemplates(c *gin.Context) {
-	type templateInfo struct {
-		Name        string `json:"name"`
-		Description string `json:"description"`
-	}
-
-	templates := make([]templateInfo, 0, len(builtInPromptTemplateOrder))
-	for _, name := range builtInPromptTemplateOrder {
-		if tpl, ok := builtInPromptTemplates[name]; ok {
-			templates = append(templates, templateInfo{
-				Name:        name,
-				Description: tpl.Description,
-			})
-		}
-	}
-
-	c.JSON(http.StatusOK, gin.H{
-		"templates": templates,
-	})
-}
-
-// handleGetPromptTemplate 返回指定提示词模板的详细内容
-func (s *Server) handleGetPromptTemplate(c *gin.Context) {
-	name := strings.ToLower(strings.TrimSpace(c.Param("name")))
-	if name == "" {
-		name = "default"
-	}
-
-	tpl, ok := builtInPromptTemplates[name]
-	if !ok {
-		c.JSON(http.StatusNotFound, gin.H{
-			"error": fmt.Sprintf("prompt template '%s' not found", name),
-		})
-		return
-	}
-
-	c.JSON(http.StatusOK, gin.H{
-		"name":          name,
-		"description":   tpl.Description,
-		"system_prompt": tpl.SystemPrompt,
-	})
-}
-
-// handlePublicTraderList 公共Trader列表
-func (s *Server) handlePublicTraderList(c *gin.Context) {
-	s.handleTraderList(c)
-}
-
-// handlePublicCompetition 公共竞赛数据
-func (s *Server) handlePublicCompetition(c *gin.Context) {
-	s.handleCompetition(c)
-}
-
-// authMiddleware 鉴权中间件
-func (s *Server) authMiddleware() gin.HandlerFunc {
-	return func(c *gin.Context) {
-		authHeader := c.GetHeader("Authorization")
-		if authHeader == "" || !strings.HasPrefix(authHeader, "Bearer ") {
-			c.AbortWithStatusJSON(http.StatusUnauthorized, gin.H{"error": "missing authorization header"})
-			return
-		}
-
-		tokenString := strings.TrimSpace(strings.TrimPrefix(authHeader, "Bearer "))
-		if err := s.validateToken(tokenString); err != nil {
-			log.Printf("⚠️  Token验证失败: %v", err)
-			c.AbortWithStatusJSON(http.StatusUnauthorized, gin.H{"error": "invalid token"})
-			return
-		}
-
-		c.Next()
-	}
-}
-
-// handleLogin 登录接口
-func (s *Server) handleLogin(c *gin.Context) {
-	if !s.authEnabled {
-		c.JSON(http.StatusNotFound, gin.H{"error": "authentication disabled"})
-		return
-	}
-
-	var req struct {
-		Username string `json:"username"`
-		Password string `json:"password"`
-	}
-	if err := c.ShouldBindJSON(&req); err != nil {
-		c.JSON(http.StatusBadRequest, gin.H{"error": "invalid request"})
-		return
-	}
-
-	if subtle.ConstantTimeCompare([]byte(req.Username), []byte(s.authUsername)) != 1 {
-		c.JSON(http.StatusUnauthorized, gin.H{"error": "invalid credentials"})
-		return
-	}
-
-	if err := bcrypt.CompareHashAndPassword(s.passwordHash, []byte(req.Password)); err != nil {
-		c.JSON(http.StatusUnauthorized, gin.H{"error": "invalid credentials"})
-		return
-	}
-
-	tokenString, expiresAt, err := s.issueToken()
-	if err != nil {
-		log.Printf("❌ 生成token失败: %v", err)
-		c.JSON(http.StatusInternalServerError, gin.H{"error": "failed to generate token"})
-		return
-	}
-
-	c.JSON(http.StatusOK, gin.H{
-		"token":      tokenString,
-		"expires_at": expiresAt.UTC().Format(time.RFC3339),
-		"expires_in": int(s.tokenTTL.Seconds()),
-	})
+	}
 }
 
 // handleHealth 健康检查
@@ -2080,18 +1538,12 @@
 	log.Printf("🌐 API服务器启动在 http://localhost%s", addr)
 	log.Printf("📊 API文档:")
 	log.Printf("  • GET  /api/health           - 健康检查")
-<<<<<<< HEAD
-	log.Printf("  • GET  /api/traders          - 公开的AI交易员列表（无需认证）")
-	log.Printf("  • GET  /api/competition      - 公开的竞赛数据（无需认证）")
-	log.Printf("  • GET  /api/equity-history?trader_id=xxx - 公开的收益率历史数据（无需认证，竞赛用）")
-=======
 	log.Printf("  • GET  /api/traders          - 公开的AI交易员排行榜前50名（无需认证）")
 	log.Printf("  • GET  /api/competition      - 公开的竞赛数据（无需认证）")
 	log.Printf("  • GET  /api/top-traders      - 前5名交易员数据（无需认证，表现对比用）")
 	log.Printf("  • GET  /api/equity-history?trader_id=xxx - 公开的收益率历史数据（无需认证，竞赛用）")
 	log.Printf("  • GET  /api/equity-history-batch?trader_ids=a,b,c - 批量获取历史数据（无需认证，表现对比优化）")
 	log.Printf("  • GET  /api/traders/:id/public-config - 公开的交易员配置（无需认证，不含敏感信息）")
->>>>>>> 72ddbbec
 	log.Printf("  • POST /api/traders          - 创建新的AI交易员")
 	log.Printf("  • DELETE /api/traders/:id    - 删除AI交易员")
 	log.Printf("  • POST /api/traders/:id/start - 启动AI交易员")
@@ -2108,97 +1560,10 @@
 	log.Printf("  • GET  /api/statistics?trader_id=xxx - 指定trader的统计信息")
 	log.Printf("  • GET  /api/performance?trader_id=xxx - 指定trader的AI学习表现分析")
 	log.Println()
-	if s.authEnabled {
-		log.Printf("🔐 已启用API认证，用户名: %s", s.authUsername)
-		log.Println()
-	}
 
 	return s.router.Run(addr)
 }
 
-<<<<<<< HEAD
-type tokenPayload struct {
-	Username string `json:"u"`
-	IssuedAt int64  `json:"iat"`
-	Expires  int64  `json:"exp"`
-	Nonce    string `json:"n"`
-}
-
-func (s *Server) issueToken() (string, time.Time, error) {
-	now := time.Now()
-	expiresAt := now.Add(s.tokenTTL)
-
-	randomBytes := make([]byte, 16)
-	if _, err := rand.Read(randomBytes); err != nil {
-		return "", time.Time{}, fmt.Errorf("生成随机数失败: %w", err)
-	}
-
-	payload := tokenPayload{
-		Username: s.authUsername,
-		IssuedAt: now.Unix(),
-		Expires:  expiresAt.Unix(),
-		Nonce:    base64.RawURLEncoding.EncodeToString(randomBytes),
-	}
-
-	payloadBytes, err := json.Marshal(payload)
-	if err != nil {
-		return "", time.Time{}, fmt.Errorf("序列化token失败: %w", err)
-	}
-
-	signature := s.signToken(payloadBytes)
-	token := fmt.Sprintf("%s.%s",
-		base64.RawURLEncoding.EncodeToString(payloadBytes),
-		base64.RawURLEncoding.EncodeToString(signature),
-	)
-
-	return token, expiresAt, nil
-}
-
-func (s *Server) validateToken(token string) error {
-	if token == "" {
-		return errors.New("token为空")
-	}
-	parts := strings.Split(token, ".")
-	if len(parts) != 2 {
-		return errors.New("token格式错误")
-	}
-
-	payloadBytes, err := base64.RawURLEncoding.DecodeString(parts[0])
-	if err != nil {
-		return fmt.Errorf("token解码失败: %w", err)
-	}
-	sigBytes, err := base64.RawURLEncoding.DecodeString(parts[1])
-	if err != nil {
-		return fmt.Errorf("签名解码失败: %w", err)
-	}
-
-	expectedSig := s.signToken(payloadBytes)
-	if len(expectedSig) != len(sigBytes) ||
-		subtle.ConstantTimeCompare(expectedSig, sigBytes) != 1 {
-		return errors.New("签名无效")
-	}
-
-	var payload tokenPayload
-	if err := json.Unmarshal(payloadBytes, &payload); err != nil {
-		return fmt.Errorf("解析token失败: %w", err)
-	}
-
-	if subtle.ConstantTimeCompare([]byte(payload.Username), []byte(s.authUsername)) != 1 {
-		return errors.New("用户名不匹配")
-	}
-
-	if time.Now().Unix() > payload.Expires {
-		return errors.New("token已过期")
-	}
-
-	return nil
-}
-
-func (s *Server) signToken(data []byte) []byte {
-	mac := hmac.New(sha256.New, s.tokenSecret)
-	mac.Write(data)
-	return mac.Sum(nil)
-=======
 // handleGetPromptTemplates 获取所有系统提示词模板列表
 func (s *Server) handleGetPromptTemplates(c *gin.Context) {
 	// 导入 decision 包
@@ -2439,5 +1804,4 @@
 	}
 
 	c.JSON(http.StatusOK, result)
->>>>>>> 72ddbbec
 }