// 系统状态
export interface SystemStatus {
  is_running: boolean
  start_time: string
  runtime_minutes: number
  call_count: number
  initial_balance: number
  scan_interval: string
  stop_until: string
  last_reset_time: string
  ai_provider: string
}

// 账户信息
export interface AccountInfo {
  total_equity: number
  available_balance: number
  total_pnl: number
  total_pnl_pct: number
  total_unrealized_pnl: number
  margin_used: number
  margin_used_pct: number
  position_count: number
  initial_balance: number
  daily_pnl: number
}

// 持仓信息
export interface Position {
  symbol: string
  side: string
  entry_price: number
  mark_price: number
  quantity: number
  leverage: number
  unrealized_pnl: number
  unrealized_pnl_pct: number
  liquidation_price: number
  margin_used: number
}

// 决策动作
export interface DecisionAction {
<<<<<<< HEAD
  action: string;
  symbol: string;
  quantity: number;
  leverage: number;
  price: number;
  order_id: number;
  timestamp: string;
  success: boolean;
  error: string;
  commission?: number;
  commission_asset?: string;
  source?: string;
  trigger_reason?: string;
=======
  action: string
  symbol: string
  quantity: number
  leverage: number
  price: number
  order_id: number
  timestamp: string
  success: boolean
  error: string
>>>>>>> 72ddbbec
}

// 决策记录
export interface DecisionRecord {
  timestamp: string
  cycle_number: number
  input_prompt: string
  cot_trace: string
  decision_json: string
  account_state: {
    total_balance: number
    available_balance: number
    total_unrealized_profit: number
    position_count: number
    margin_used_pct: number
  }
  positions: Array<{
    symbol: string
    side: string
    position_amt: number
    entry_price: number
    mark_price: number
    unrealized_profit: number
    leverage: number
    liquidation_price: number
  }>
  candidate_coins: string[]
  decisions: DecisionAction[]
  execution_log: string[]
  success: boolean
  error_message: string
}

// 统计信息
export interface Statistics {
  total_cycles: number
  successful_cycles: number
  failed_cycles: number
  total_open_positions: number
  total_close_positions: number
}<|MERGE_RESOLUTION|>--- conflicted
+++ resolved
@@ -41,21 +41,6 @@
 
 // 决策动作
 export interface DecisionAction {
-<<<<<<< HEAD
-  action: string;
-  symbol: string;
-  quantity: number;
-  leverage: number;
-  price: number;
-  order_id: number;
-  timestamp: string;
-  success: boolean;
-  error: string;
-  commission?: number;
-  commission_asset?: string;
-  source?: string;
-  trigger_reason?: string;
-=======
   action: string
   symbol: string
   quantity: number
@@ -65,7 +50,6 @@
   timestamp: string
   success: boolean
   error: string
->>>>>>> 72ddbbec
 }
 
 // 决策记录
