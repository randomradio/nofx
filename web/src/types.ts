--- conflicted
+++ resolved
@@ -42,21 +42,6 @@
 }
 
 export interface DecisionAction {
-<<<<<<< HEAD
-  action: string;
-  symbol: string;
-  quantity: number;
-  leverage: number;
-  price: number;
-  order_id: number;
-  timestamp: string;
-  success: boolean;
-  error?: string;
-  commission?: number;
-  commission_asset?: string;
-  source?: string;
-  trigger_reason?: string;
-=======
   action: string
   symbol: string
   quantity: number
@@ -66,7 +51,6 @@
   timestamp: string
   success: boolean
   error?: string
->>>>>>> 72ddbbec
 }
 
 export interface AccountSnapshot {
@@ -196,42 +180,6 @@
 }
 
 export interface CompetitionData {
-<<<<<<< HEAD
-  traders: CompetitionTraderData[];
-  count: number;
-}
-
-export interface AIModel {
-  id: string;
-  name?: string;
-  provider?: string;
-  description?: string;
-  is_enabled?: boolean;
-}
-
-export interface Exchange {
-  id: string;
-  name?: string;
-  type?: string;
-  is_enabled?: boolean;
-}
-
-export interface CreateTraderRequest {
-  name: string;
-  ai_model_id: string;
-  exchange_id: string;
-  btc_eth_leverage: number;
-  altcoin_leverage: number;
-  trading_symbols: string;
-  custom_prompt: string;
-  override_base_prompt: boolean;
-  system_prompt_template: string;
-  is_cross_margin: boolean;
-  use_coin_pool: boolean;
-  use_oi_top: boolean;
-  initial_balance: number;
-  scan_interval_minutes: number;
-=======
   traders: CompetitionTraderData[]
   count: number
 }
@@ -253,5 +201,4 @@
   initial_balance: number
   scan_interval_minutes: number
   is_running: boolean
->>>>>>> 72ddbbec
 }