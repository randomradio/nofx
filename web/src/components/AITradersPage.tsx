--- conflicted
+++ resolved
@@ -838,17 +838,10 @@
               OI TOP URL
             </label>
             <input
-<<<<<<< HEAD
               type="url"
               value={oiTop}
               onChange={(e) => setOiTop(e.target.value)}
               placeholder="https://api.example.com/oitop"
-=======
-              type="number"
-              value={initialBalance}
-              onChange={(e) => setInitialBalance(Number(e.target.value))}
-              min="50"
->>>>>>> e65e11a0
               className="w-full px-3 py-2 rounded"
               style={{ background: '#0B0E11', border: '1px solid #2B3139', color: '#EAECEF' }}
             />
