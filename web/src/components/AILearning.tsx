import useSWR from 'swr'
import { useLanguage } from '../contexts/LanguageContext'
import { t } from '../i18n/translations'
import { api } from '../lib/api'
import {
  Brain,
  BarChart3,
  TrendingUp,
  TrendingDown,
  Sparkles,
  Coins,
  Trophy,
  ScrollText,
  Lightbulb,
} from 'lucide-react'

interface TradeOutcome {
<<<<<<< HEAD
  symbol: string;
  side: string;
  quantity: number;
  leverage: number;
  open_price: number;
  close_price: number;
  position_value: number;
  margin_used: number;
  pn_l: number;
  pn_l_pct: number;
  gross_pn_l?: number;
  gross_pn_l_pct?: number;
  fee?: number;
  fee_asset?: string;
  duration: string;
  open_time: string;
  close_time: string;
  was_stop_loss: boolean;
  trigger_reason?: string;
=======
  symbol: string
  side: string
  quantity: number
  leverage: number
  open_price: number
  close_price: number
  position_value: number
  margin_used: number
  pn_l: number
  pn_l_pct: number
  duration: string
  open_time: string
  close_time: string
  was_stop_loss: boolean
>>>>>>> 72ddbbec
}

interface SymbolPerformance {
  symbol: string
  total_trades: number
  winning_trades: number
  losing_trades: number
  win_rate: number
  total_pn_l: number
  avg_pn_l: number
}

interface PerformanceAnalysis {
  total_trades: number
  winning_trades: number
  losing_trades: number
  win_rate: number
  avg_win: number
  avg_loss: number
  profit_factor: number
  sharpe_ratio: number
  recent_trades: TradeOutcome[]
  symbol_stats: { [key: string]: SymbolPerformance }
  best_symbol: string
  worst_symbol: string
}

interface AILearningProps {
  traderId: string
}

export default function AILearning({ traderId }: AILearningProps) {
  const { language } = useLanguage()
  const { data: performance, error } = useSWR<PerformanceAnalysis>(
    traderId ? `performance-${traderId}` : 'performance',
    () => api.getPerformance(traderId),
    {
      refreshInterval: 30000, // 30秒刷新（AI学习分析数据更新频率较低）
      revalidateOnFocus: false,
      dedupingInterval: 20000,
    }
  )

  if (error) {
    return (
      <div
        className="rounded p-6"
        style={{ background: '#1E2329', border: '1px solid #2B3139' }}
      >
        <div style={{ color: '#F6465D' }}>{t('loadingError', language)}</div>
      </div>
    )
  }

  if (!performance) {
    return (
      <div
        className="rounded p-6"
        style={{ background: '#1E2329', border: '1px solid #2B3139' }}
      >
        <div className="flex items-center gap-2" style={{ color: '#848E9C' }}>
          <BarChart3 className="w-4 h-4" /> {t('loading', language)}
        </div>
      </div>
    )
  }

  if (!performance || performance.total_trades === 0) {
    return (
      <div
        className="rounded p-6"
        style={{ background: '#1E2329', border: '1px solid #2B3139' }}
      >
        <div className="flex items-center gap-2 mb-2">
          <Brain className="w-5 h-5" style={{ color: '#8B5CF6' }} />
          <h2 className="text-lg font-bold" style={{ color: '#EAECEF' }}>
            {t('aiLearning', language)}
          </h2>
        </div>
        <div style={{ color: '#848E9C' }}>{t('noCompleteData', language)}</div>
      </div>
    )
  }

  const symbolStats = performance.symbol_stats || {}
  const symbolStatsList = Object.values(symbolStats)
    .filter((stat) => stat != null)
    .sort((a, b) => (b.total_pn_l || 0) - (a.total_pn_l || 0))

  return (
    <div className="space-y-8">
      {/* 标题区 - 优化设计 */}
      <div
        className="relative rounded-2xl p-6 overflow-hidden"
        style={{
          background:
            'linear-gradient(135deg, rgba(139, 92, 246, 0.15) 0%, rgba(99, 102, 241, 0.1) 50%, rgba(30, 35, 41, 0.8) 100%)',
          border: '1px solid rgba(139, 92, 246, 0.3)',
          boxShadow: '0 8px 32px rgba(139, 92, 246, 0.2)',
        }}
      >
        <div
          className="absolute top-0 right-0 w-96 h-96 rounded-full opacity-10"
          style={{
            background: 'radial-gradient(circle, #8B5CF6 0%, transparent 70%)',
            filter: 'blur(60px)',
          }}
        />
        <div className="relative flex items-center gap-4">
          <div
            className="w-16 h-16 rounded-2xl flex items-center justify-center"
            style={{
              background: 'linear-gradient(135deg, #8B5CF6 0%, #6366F1 100%)',
              boxShadow: '0 8px 24px rgba(139, 92, 246, 0.5)',
              border: '2px solid rgba(255, 255, 255, 0.1)',
            }}
          >
            <Brain className="w-8 h-8" style={{ color: '#FFF' }} />
          </div>
          <div>
            <h2
              className="text-3xl font-bold mb-1"
              style={{
                color: '#EAECEF',
                textShadow: '0 2px 8px rgba(139, 92, 246, 0.3)',
              }}
            >
              {t('aiLearning', language)}
            </h2>
            <p className="text-base" style={{ color: '#A78BFA' }}>
              {t('tradesAnalyzed', language, {
                count: performance.total_trades,
              })}
            </p>
          </div>
        </div>
      </div>

      {/* 核心指标卡片 - 4列网格 */}
      <div className="grid grid-cols-2 lg:grid-cols-4 gap-4">
        {/* 总交易数 */}
        <div
          className="rounded-2xl p-5 relative overflow-hidden group hover:scale-105 transition-transform"
          style={{
            background:
              'linear-gradient(135deg, rgba(99, 102, 241, 0.2) 0%, rgba(30, 35, 41, 0.8) 100%)',
            border: '1px solid rgba(99, 102, 241, 0.3)',
            boxShadow: '0 4px 16px rgba(99, 102, 241, 0.2)',
          }}
        >
          <div
            className="absolute top-0 right-0 w-24 h-24 rounded-full opacity-20"
            style={{
              background:
                'radial-gradient(circle, #6366F1 0%, transparent 70%)',
              filter: 'blur(20px)',
            }}
          />
          <div className="relative">
            <div
              className="text-xs font-semibold mb-3 uppercase tracking-wider"
              style={{ color: '#A5B4FC' }}
            >
              {t('totalTrades', language)}
            </div>
            <div
              className="text-4xl font-bold mono mb-1"
              style={{ color: '#E0E7FF' }}
            >
              {performance.total_trades}
            </div>
            <div
              className="text-xs flex items-center gap-1"
              style={{ color: '#6366F1' }}
            >
              <BarChart3 className="w-3 h-3" /> Trades
            </div>
          </div>
        </div>

        {/* 胜率 */}
        <div
          className="rounded-2xl p-5 relative overflow-hidden group hover:scale-105 transition-transform"
          style={{
            background:
              (performance.win_rate || 0) >= 50
                ? 'linear-gradient(135deg, rgba(16, 185, 129, 0.2) 0%, rgba(30, 35, 41, 0.8) 100%)'
                : 'linear-gradient(135deg, rgba(248, 113, 113, 0.2) 0%, rgba(30, 35, 41, 0.8) 100%)',
            border: `1px solid ${(performance.win_rate || 0) >= 50 ? 'rgba(16, 185, 129, 0.4)' : 'rgba(248, 113, 113, 0.4)'}`,
            boxShadow: `0 4px 16px ${(performance.win_rate || 0) >= 50 ? 'rgba(16, 185, 129, 0.2)' : 'rgba(248, 113, 113, 0.2)'}`,
          }}
        >
          <div
            className="absolute top-0 right-0 w-24 h-24 rounded-full opacity-20"
            style={{
              background: `radial-gradient(circle, ${(performance.win_rate || 0) >= 50 ? '#10B981' : '#F87171'} 0%, transparent 70%)`,
              filter: 'blur(20px)',
            }}
          />
          <div className="relative">
            <div
              className="text-xs font-semibold mb-3 uppercase tracking-wider"
              style={{
                color:
                  (performance.win_rate || 0) >= 50 ? '#6EE7B7' : '#FCA5A5',
              }}
            >
              {t('winRate', language)}
            </div>
            <div
              className="text-4xl font-bold mono mb-1"
              style={{
                color:
                  (performance.win_rate || 0) >= 50 ? '#10B981' : '#F87171',
              }}
            >
              {(performance.win_rate || 0).toFixed(1)}%
            </div>
            <div className="text-xs" style={{ color: '#94A3B8' }}>
              {performance.winning_trades || 0}W /{' '}
              {performance.losing_trades || 0}L
            </div>
          </div>
        </div>

        {/* 平均盈利 */}
        <div
          className="rounded-2xl p-5 relative overflow-hidden group hover:scale-105 transition-transform"
          style={{
            background:
              'linear-gradient(135deg, rgba(14, 203, 129, 0.2) 0%, rgba(30, 35, 41, 0.8) 100%)',
            border: '1px solid rgba(14, 203, 129, 0.3)',
            boxShadow: '0 4px 16px rgba(14, 203, 129, 0.2)',
          }}
        >
          <div
            className="absolute top-0 right-0 w-24 h-24 rounded-full opacity-20"
            style={{
              background:
                'radial-gradient(circle, #0ECB81 0%, transparent 70%)',
              filter: 'blur(20px)',
            }}
          />
          <div className="relative">
            <div
              className="text-xs font-semibold mb-3 uppercase tracking-wider"
              style={{ color: '#6EE7B7' }}
            >
              {t('avgWin', language)}
            </div>
            <div
              className="text-4xl font-bold mono mb-1"
              style={{ color: '#10B981' }}
            >
              +{(performance.avg_win || 0).toFixed(2)}
            </div>
            <div
              className="text-xs flex items-center gap-1"
              style={{ color: '#6EE7B7' }}
            >
              <TrendingUp className="w-3 h-3" /> USDT Average
            </div>
          </div>
        </div>

        {/* 平均亏损 */}
        <div
          className="rounded-2xl p-5 relative overflow-hidden group hover:scale-105 transition-transform"
          style={{
            background:
              'linear-gradient(135deg, rgba(246, 70, 93, 0.2) 0%, rgba(30, 35, 41, 0.8) 100%)',
            border: '1px solid rgba(246, 70, 93, 0.3)',
            boxShadow: '0 4px 16px rgba(246, 70, 93, 0.2)',
          }}
        >
          <div
            className="absolute top-0 right-0 w-24 h-24 rounded-full opacity-20"
            style={{
              background:
                'radial-gradient(circle, #F6465D 0%, transparent 70%)',
              filter: 'blur(20px)',
            }}
          />
          <div className="relative">
            <div
              className="text-xs font-semibold mb-3 uppercase tracking-wider"
              style={{ color: '#FCA5A5' }}
            >
              {t('avgLoss', language)}
            </div>
            <div
              className="text-4xl font-bold mono mb-1"
              style={{ color: '#F87171' }}
            >
              {(performance.avg_loss || 0).toFixed(2)}
            </div>
            <div
              className="text-xs flex items-center gap-1"
              style={{ color: '#FCA5A5' }}
            >
              <TrendingDown className="w-3 h-3" /> USDT Average
            </div>
          </div>
        </div>
      </div>

      {/* 关键指标：夏普比率 & 盈亏比 - 2列网格 */}
      <div className="grid grid-cols-1 lg:grid-cols-2 gap-6">
        {/* 夏普比率 */}
        <div
          className="rounded-2xl p-6 relative overflow-hidden"
          style={{
            background:
              'linear-gradient(135deg, rgba(139, 92, 246, 0.25) 0%, rgba(99, 102, 241, 0.15) 50%, rgba(30, 35, 41, 0.9) 100%)',
            border: '2px solid rgba(139, 92, 246, 0.5)',
            boxShadow: '0 12px 40px rgba(139, 92, 246, 0.3)',
          }}
        >
          <div
            className="absolute top-0 right-0 w-48 h-48 rounded-full opacity-20"
            style={{
              background:
                'radial-gradient(circle, #8B5CF6 0%, transparent 70%)',
              filter: 'blur(40px)',
            }}
          />
          <div className="relative">
            <div className="flex items-center gap-3 mb-4">
              <div
                className="w-12 h-12 rounded-xl flex items-center justify-center"
                style={{
                  background: 'rgba(139, 92, 246, 0.3)',
                  border: '1px solid rgba(139, 92, 246, 0.5)',
                }}
              >
                <Sparkles className="w-6 h-6" style={{ color: '#A78BFA' }} />
              </div>
              <div>
                <div className="text-lg font-bold" style={{ color: '#C4B5FD' }}>
                  夏普比率
                </div>
                <div className="text-xs" style={{ color: '#94A3B8' }}>
                  风险调整后收益 · AI自我进化指标
                </div>
              </div>
            </div>

            <div className="flex items-end justify-between mb-4">
              <div
                className="text-6xl font-bold mono"
                style={{
                  color:
                    (performance.sharpe_ratio || 0) >= 2
                      ? '#10B981'
                      : (performance.sharpe_ratio || 0) >= 1
                        ? '#22D3EE'
                        : (performance.sharpe_ratio || 0) >= 0
                          ? '#F0B90B'
                          : '#F87171',
                  textShadow: '0 4px 12px rgba(0, 0, 0, 0.3)',
                }}
              >
                {performance.sharpe_ratio
                  ? performance.sharpe_ratio.toFixed(2)
                  : 'N/A'}
              </div>

              {performance.sharpe_ratio !== undefined && (
                <div className="text-right mb-2">
                  <div
                    className="text-sm font-bold px-3 py-1 rounded-lg"
                    style={{
                      color:
                        (performance.sharpe_ratio || 0) >= 2
                          ? '#10B981'
                          : (performance.sharpe_ratio || 0) >= 1
                            ? '#22D3EE'
                            : (performance.sharpe_ratio || 0) >= 0
                              ? '#F0B90B'
                              : '#F87171',
                      background:
                        (performance.sharpe_ratio || 0) >= 2
                          ? 'rgba(16, 185, 129, 0.2)'
                          : (performance.sharpe_ratio || 0) >= 1
                            ? 'rgba(34, 211, 238, 0.2)'
                            : (performance.sharpe_ratio || 0) >= 0
                              ? 'rgba(240, 185, 11, 0.2)'
                              : 'rgba(248, 113, 113, 0.2)',
                    }}
                  >
                    {performance.sharpe_ratio >= 2
                      ? '🟢 卓越表现'
                      : performance.sharpe_ratio >= 1
                        ? '🟢 良好表现'
                        : performance.sharpe_ratio >= 0
                          ? '🟡 波动较大'
                          : '🔴 需要调整'}
                  </div>
                </div>
              )}
            </div>

            {performance.sharpe_ratio !== undefined && (
              <div
                className="rounded-xl p-4"
                style={{
                  background: 'rgba(0, 0, 0, 0.4)',
                  border: '1px solid rgba(139, 92, 246, 0.3)',
                }}
              >
                <div
                  className="text-sm leading-relaxed"
                  style={{ color: '#DDD6FE' }}
                >
                  {performance.sharpe_ratio >= 2 &&
                    '✨ AI策略非常有效！风险调整后收益优异，可适度扩大仓位但保持纪律。'}
                  {performance.sharpe_ratio >= 1 &&
                    performance.sharpe_ratio < 2 &&
                    '✅ 策略表现稳健，风险收益平衡良好，继续保持当前策略。'}
                  {performance.sharpe_ratio >= 0 &&
                    performance.sharpe_ratio < 1 &&
                    '⚠️ 收益为正但波动较大，AI正在优化策略，降低风险。'}
                  {performance.sharpe_ratio < 0 &&
                    '🚨 当前策略需要调整！AI已自动进入保守模式，减少仓位和交易频率。'}
                </div>
              </div>
            )}
          </div>
        </div>

        {/* 盈亏比 */}
        <div
          className="rounded-2xl p-6 relative overflow-hidden"
          style={{
            background:
              'linear-gradient(135deg, rgba(240, 185, 11, 0.25) 0%, rgba(252, 213, 53, 0.15) 50%, rgba(30, 35, 41, 0.9) 100%)',
            border: '2px solid rgba(240, 185, 11, 0.5)',
            boxShadow: '0 12px 40px rgba(240, 185, 11, 0.3)',
          }}
        >
          <div
            className="absolute top-0 right-0 w-48 h-48 rounded-full opacity-20"
            style={{
              background:
                'radial-gradient(circle, #F0B90B 0%, transparent 70%)',
              filter: 'blur(40px)',
            }}
          />
          <div className="relative">
            <div className="flex items-center gap-3 mb-4">
              <div
                className="w-12 h-12 rounded-xl flex items-center justify-center"
                style={{
                  background: 'rgba(240, 185, 11, 0.3)',
                  border: '1px solid rgba(240, 185, 11, 0.5)',
                }}
              >
                <Coins className="w-6 h-6" style={{ color: '#FCD34D' }} />
              </div>
              <div>
                <div className="text-lg font-bold" style={{ color: '#FCD34D' }}>
                  {t('profitFactor', language)}
                </div>
                <div className="text-xs" style={{ color: '#94A3B8' }}>
                  {t('avgWinDivLoss', language)}
                </div>
              </div>
            </div>

            <div className="flex items-end justify-between mb-4">
              <div
                className="text-6xl font-bold mono"
                style={{
                  color:
                    (performance.profit_factor || 0) >= 2.0
                      ? '#10B981'
                      : (performance.profit_factor || 0) >= 1.5
                        ? '#F0B90B'
                        : (performance.profit_factor || 0) >= 1.0
                          ? '#FB923C'
                          : '#F87171',
                  textShadow: '0 4px 12px rgba(0, 0, 0, 0.3)',
                }}
              >
                {(performance.profit_factor || 0) > 0
                  ? (performance.profit_factor || 0).toFixed(2)
                  : 'N/A'}
              </div>

              <div className="text-right mb-2">
                <div
                  className="text-sm font-bold px-3 py-1 rounded-lg"
                  style={{
                    color:
                      (performance.profit_factor || 0) >= 2.0
                        ? '#10B981'
                        : (performance.profit_factor || 0) >= 1.5
                          ? '#F0B90B'
                          : '#94A3B8',
                    background:
                      (performance.profit_factor || 0) >= 2.0
                        ? 'rgba(16, 185, 129, 0.2)'
                        : (performance.profit_factor || 0) >= 1.5
                          ? 'rgba(240, 185, 11, 0.2)'
                          : 'rgba(148, 163, 184, 0.2)',
                  }}
                >
                  {(performance.profit_factor || 0) >= 2.0 &&
                    t('excellent', language)}
                  {(performance.profit_factor || 0) >= 1.5 &&
                    (performance.profit_factor || 0) < 2.0 &&
                    t('good', language)}
                  {(performance.profit_factor || 0) >= 1.0 &&
                    (performance.profit_factor || 0) < 1.5 &&
                    t('fair', language)}
                  {(performance.profit_factor || 0) > 0 &&
                    (performance.profit_factor || 0) < 1.0 &&
                    t('poor', language)}
                </div>
              </div>
            </div>

            <div
              className="rounded-xl p-4"
              style={{
                background: 'rgba(0, 0, 0, 0.4)',
                border: '1px solid rgba(240, 185, 11, 0.3)',
              }}
            >
              <div
                className="text-sm leading-relaxed"
                style={{ color: '#FEF3C7' }}
              >
                {(performance.profit_factor || 0) >= 2.0 &&
                  '🔥 盈利能力出色！每亏1元能赚' +
                    (performance.profit_factor || 0).toFixed(1) +
                    '元，AI策略表现优异。'}
                {(performance.profit_factor || 0) >= 1.5 &&
                  (performance.profit_factor || 0) < 2.0 &&
                  '✓ 策略稳定盈利，盈亏比健康，继续保持纪律性交易。'}
                {(performance.profit_factor || 0) >= 1.0 &&
                  (performance.profit_factor || 0) < 1.5 &&
                  '⚠️ 策略略有盈利但需优化，AI正在调整仓位和止损策略。'}
                {(performance.profit_factor || 0) > 0 &&
                  (performance.profit_factor || 0) < 1.0 &&
                  '❌ 平均亏损大于盈利，需要调整策略或降低交易频率。'}
              </div>
            </div>
          </div>
        </div>
      </div>

      {/* 最佳/最差币种 - 独立行 */}
      {(performance.best_symbol || performance.worst_symbol) && (
        <div className="grid grid-cols-1 lg:grid-cols-2 gap-6">
          {performance.best_symbol && (
            <div
              className="rounded-2xl p-6 backdrop-blur-sm"
              style={{
                background:
                  'linear-gradient(135deg, rgba(16, 185, 129, 0.15) 0%, rgba(14, 203, 129, 0.05) 100%)',
                border: '1px solid rgba(16, 185, 129, 0.3)',
                boxShadow: '0 4px 16px rgba(16, 185, 129, 0.1)',
              }}
            >
              <div className="flex items-center gap-2 mb-3">
                <Trophy className="w-6 h-6" style={{ color: '#10B981' }} />
                <span
                  className="text-sm font-semibold"
                  style={{ color: '#6EE7B7' }}
                >
                  {t('bestPerformer', language)}
                </span>
              </div>
              <div
                className="text-3xl font-bold mono mb-1"
                style={{ color: '#10B981' }}
              >
                {performance.best_symbol}
              </div>
              {symbolStats[performance.best_symbol] && (
                <div
                  className="text-lg font-semibold"
                  style={{ color: '#6EE7B7' }}
                >
                  {symbolStats[performance.best_symbol].total_pn_l > 0
                    ? '+'
                    : ''}
                  {symbolStats[performance.best_symbol].total_pn_l.toFixed(2)}{' '}
                  USDT {t('pnl', language)}
                </div>
              )}
            </div>
          )}

          {performance.worst_symbol && (
            <div
              className="rounded-2xl p-6 backdrop-blur-sm"
              style={{
                background:
                  'linear-gradient(135deg, rgba(248, 113, 113, 0.15) 0%, rgba(246, 70, 93, 0.05) 100%)',
                border: '1px solid rgba(248, 113, 113, 0.3)',
                boxShadow: '0 4px 16px rgba(248, 113, 113, 0.1)',
              }}
            >
              <div className="flex items-center gap-2 mb-3">
                <TrendingDown
                  className="w-6 h-6"
                  style={{ color: '#F87171' }}
                />
                <span
                  className="text-sm font-semibold"
                  style={{ color: '#FCA5A5' }}
                >
                  {t('worstPerformer', language)}
                </span>
              </div>
              <div
                className="text-3xl font-bold mono mb-1"
                style={{ color: '#F87171' }}
              >
                {performance.worst_symbol}
              </div>
              {symbolStats[performance.worst_symbol] && (
                <div
                  className="text-lg font-semibold"
                  style={{ color: '#FCA5A5' }}
                >
                  {symbolStats[performance.worst_symbol].total_pn_l > 0
                    ? '+'
                    : ''}
                  {symbolStats[performance.worst_symbol].total_pn_l.toFixed(2)}{' '}
                  USDT {t('pnl', language)}
                </div>
              )}
            </div>
          )}
        </div>
      )}

      {/* 币种表现 & 历史成交 - 左右分屏 2列布局 */}
      <div className="grid grid-cols-1 lg:grid-cols-2 gap-6">
        {/* 左侧：币种表现统计表格 */}
        {symbolStatsList.length > 0 && (
          <div
            className="rounded-2xl overflow-hidden"
            style={{
              background: 'rgba(30, 35, 41, 0.4)',
              border: '1px solid rgba(99, 102, 241, 0.2)',
              boxShadow: '0 4px 16px rgba(0, 0, 0, 0.2)',
              maxHeight: 'calc(100vh - 200px)',
            }}
          >
            <div
              className="p-5 border-b sticky top-0 z-10"
              style={{
                borderColor: 'rgba(99, 102, 241, 0.2)',
                background: 'rgba(30, 35, 41, 0.95)',
                backdropFilter: 'blur(10px)',
              }}
            >
              <h3
                className="font-bold flex items-center gap-2 text-lg"
                style={{ color: '#E0E7FF' }}
              >
                <BarChart3 className="w-5 h-5" />{' '}
                {t('symbolPerformance', language)}
              </h3>
            </div>
            <div
              className="overflow-y-auto"
              style={{ maxHeight: 'calc(100vh - 280px)' }}
            >
              <table className="w-full">
                <thead className="sticky top-0 z-10">
                  <tr
                    style={{
                      background: 'rgba(15, 23, 42, 0.95)',
                      backdropFilter: 'blur(10px)',
                    }}
                  >
                    <th
                      className="text-left px-4 py-3 text-xs font-semibold"
                      style={{ color: '#94A3B8' }}
                    >
                      Symbol
                    </th>
                    <th
                      className="text-right px-4 py-3 text-xs font-semibold"
                      style={{ color: '#94A3B8' }}
                    >
                      Trades
                    </th>
                    <th
                      className="text-right px-4 py-3 text-xs font-semibold"
                      style={{ color: '#94A3B8' }}
                    >
                      Win Rate
                    </th>
                    <th
                      className="text-right px-4 py-3 text-xs font-semibold"
                      style={{ color: '#94A3B8' }}
                    >
                      Total P&L (USDT)
                    </th>
                    <th
                      className="text-right px-4 py-3 text-xs font-semibold"
                      style={{ color: '#94A3B8' }}
                    >
                      Avg P&L (USDT)
                    </th>
                  </tr>
                </thead>
                <tbody>
                  {symbolStatsList.map((stat, idx) => (
                    <tr
                      key={stat.symbol}
                      className="transition-colors hover:bg-white/5"
                      style={{
                        borderTop:
                          idx > 0
                            ? '1px solid rgba(99, 102, 241, 0.1)'
                            : 'none',
                      }}
                    >
                      <td className="px-4 py-3">
                        <span
                          className="font-bold mono text-sm"
                          style={{ color: '#E0E7FF' }}
                        >
                          {stat.symbol}
                        </span>
                      </td>
                      <td
                        className="px-4 py-3 text-right mono text-sm"
                        style={{ color: '#CBD5E1' }}
                      >
                        {stat.total_trades}
                      </td>
                      <td
                        className="px-4 py-3 text-right mono text-sm font-semibold"
                        style={{
                          color:
                            (stat.win_rate || 0) >= 50 ? '#10B981' : '#F87171',
                        }}
                      >
                        {(stat.win_rate || 0).toFixed(1)}%
                      </td>
                      <td
                        className="px-4 py-3 text-right mono text-sm font-bold"
                        style={{
                          color:
                            (stat.total_pn_l || 0) > 0 ? '#10B981' : '#F87171',
                        }}
                      >
                        {(stat.total_pn_l || 0) > 0 ? '+' : ''}
                        {(stat.total_pn_l || 0).toFixed(2)}
                      </td>
                      <td
                        className="px-4 py-3 text-right mono text-sm"
                        style={{
                          color:
                            (stat.avg_pn_l || 0) > 0 ? '#10B981' : '#F87171',
                        }}
                      >
                        {(stat.avg_pn_l || 0) > 0 ? '+' : ''}
                        {(stat.avg_pn_l || 0).toFixed(2)}
                      </td>
                    </tr>
                  ))}
                </tbody>
              </table>
            </div>
          </div>
        )}

        {/* 右侧：历史成交记录 */}
        <div
          className="rounded-2xl overflow-hidden"
          style={{
            background: 'rgba(30, 35, 41, 0.4)',
            border: '1px solid rgba(240, 185, 11, 0.2)',
            maxHeight: 'calc(100vh - 200px)',
          }}
        >
          <div
            className="p-5 border-b sticky top-0 z-10"
            style={{
              background: 'rgba(240, 185, 11, 0.1)',
              borderColor: 'rgba(240, 185, 11, 0.3)',
              backdropFilter: 'blur(10px)',
            }}
          >
            <div className="flex items-center gap-2">
              <ScrollText className="w-6 h-6" style={{ color: '#FCD34D' }} />
              <div>
                <h3 className="font-bold text-lg" style={{ color: '#FCD34D' }}>
                  {t('tradeHistory', language)}
                </h3>
                <p className="text-xs" style={{ color: '#94A3B8' }}>
                  {performance?.recent_trades &&
                  performance.recent_trades.length > 0
                    ? t('completedTrades', language, {
                        count: performance.recent_trades.length,
                      })
                    : t('completedTradesWillAppear', language)}
                </p>
              </div>
            </div>
          </div>

<<<<<<< HEAD
          <div className="overflow-y-auto p-4 space-y-3" style={{ maxHeight: 'calc(100vh - 280px)' }}>
            {performance?.recent_trades && performance.recent_trades.length > 0 ? (
              performance.recent_trades.map((trade: TradeOutcome, idx: number) => {
                const isProfitable = trade.pn_l >= 0;
                const grossPnL = typeof trade.gross_pn_l === 'number' ? trade.gross_pn_l : null;
                const feeAmount = typeof trade.fee === 'number' ? trade.fee : null;
                const hasFee = feeAmount !== null && Math.abs(feeAmount) > 0.0001;
                const isRecent = idx === 0;

                return (
                  <div key={idx} className="rounded-xl p-4 backdrop-blur-sm transition-all hover:scale-[1.02]" style={{
                    background: isRecent
                      ? isProfitable
                        ? 'linear-gradient(135deg, rgba(16, 185, 129, 0.15) 0%, rgba(14, 203, 129, 0.05) 100%)'
                        : 'linear-gradient(135deg, rgba(248, 113, 113, 0.15) 0%, rgba(246, 70, 93, 0.05) 100%)'
                      : 'rgba(30, 35, 41, 0.4)',
                    border: isRecent
                      ? isProfitable ? '1px solid rgba(16, 185, 129, 0.4)' : '1px solid rgba(248, 113, 113, 0.4)'
                      : '1px solid rgba(71, 85, 105, 0.3)',
                    boxShadow: isRecent
                      ? '0 4px 16px rgba(139, 92, 246, 0.2)'
                      : '0 2px 8px rgba(0, 0, 0, 0.1)'
                  }}>
                    <div className="flex items-center justify-between mb-3">
                      <div className="flex items-center gap-2">
                        <span className="text-base font-bold mono" style={{ color: '#E0E7FF' }}>
                          {trade.symbol}
                        </span>
                        <span className="text-xs px-2 py-1 rounded font-bold" style={{
                          background: trade.side === 'long' ? 'rgba(14, 203, 129, 0.2)' : 'rgba(246, 70, 93, 0.2)',
                          color: trade.side === 'long' ? '#10B981' : '#F87171'
                        }}>
                          {trade.side.toUpperCase()}
                        </span>
                        {isRecent && (
                          <span className="text-xs px-2 py-0.5 rounded font-semibold" style={{
                            background: 'rgba(240, 185, 11, 0.2)',
                            color: '#FCD34D'
                          }}>
                            {t('latest', language)}
=======
          <div
            className="overflow-y-auto p-4 space-y-3"
            style={{ maxHeight: 'calc(100vh - 280px)' }}
          >
            {performance?.recent_trades &&
            performance.recent_trades.length > 0 ? (
              performance.recent_trades.map(
                (trade: TradeOutcome, idx: number) => {
                  const isProfitable = trade.pn_l >= 0
                  const isRecent = idx === 0

                  return (
                    <div
                      key={idx}
                      className="rounded-xl p-4 backdrop-blur-sm transition-all hover:scale-[1.02]"
                      style={{
                        background: isRecent
                          ? isProfitable
                            ? 'linear-gradient(135deg, rgba(16, 185, 129, 0.15) 0%, rgba(14, 203, 129, 0.05) 100%)'
                            : 'linear-gradient(135deg, rgba(248, 113, 113, 0.15) 0%, rgba(246, 70, 93, 0.05) 100%)'
                          : 'rgba(30, 35, 41, 0.4)',
                        border: isRecent
                          ? isProfitable
                            ? '1px solid rgba(16, 185, 129, 0.4)'
                            : '1px solid rgba(248, 113, 113, 0.4)'
                          : '1px solid rgba(71, 85, 105, 0.3)',
                        boxShadow: isRecent
                          ? '0 4px 16px rgba(139, 92, 246, 0.2)'
                          : '0 2px 8px rgba(0, 0, 0, 0.1)',
                      }}
                    >
                      <div className="flex items-center justify-between mb-3">
                        <div className="flex items-center gap-2">
                          <span
                            className="text-base font-bold mono"
                            style={{ color: '#E0E7FF' }}
                          >
                            {trade.symbol}
>>>>>>> 72ddbbec
                          </span>
                          <span
                            className="text-xs px-2 py-1 rounded font-bold"
                            style={{
                              background:
                                trade.side === 'long'
                                  ? 'rgba(14, 203, 129, 0.2)'
                                  : 'rgba(246, 70, 93, 0.2)',
                              color:
                                trade.side === 'long' ? '#10B981' : '#F87171',
                            }}
                          >
                            {trade.side.toUpperCase()}
                          </span>
                          {isRecent && (
                            <span
                              className="text-xs px-2 py-0.5 rounded font-semibold"
                              style={{
                                background: 'rgba(240, 185, 11, 0.2)',
                                color: '#FCD34D',
                              }}
                            >
                              {t('latest', language)}
                            </span>
                          )}
                        </div>
                        <div
                          className="text-lg font-bold mono"
                          style={{
                            color: isProfitable ? '#10B981' : '#F87171',
                          }}
                        >
                          {isProfitable ? '+' : ''}
                          {trade.pn_l_pct.toFixed(2)}%
                        </div>
                      </div>

                      <div className="grid grid-cols-2 gap-2 mb-3 text-xs">
                        <div>
                          <div style={{ color: '#94A3B8' }}>
                            {t('entry', language)}
                          </div>
                          <div
                            className="font-mono font-semibold"
                            style={{ color: '#CBD5E1' }}
                          >
                            {trade.open_price.toFixed(4)}
                          </div>
                        </div>
                        <div className="text-right">
                          <div style={{ color: '#94A3B8' }}>
                            {t('exit', language)}
                          </div>
                          <div
                            className="font-mono font-semibold"
                            style={{ color: '#CBD5E1' }}
                          >
                            {trade.close_price.toFixed(4)}
                          </div>
                        </div>
                      </div>

                      {/* Position Details */}
                      <div className="grid grid-cols-2 gap-2 mb-3 text-xs">
                        <div>
                          <div style={{ color: '#94A3B8' }}>Quantity</div>
                          <div
                            className="font-mono font-semibold"
                            style={{ color: '#CBD5E1' }}
                          >
                            {trade.quantity ? trade.quantity.toFixed(4) : '-'}
                          </div>
                        </div>
                        <div className="text-right">
                          <div style={{ color: '#94A3B8' }}>Leverage</div>
                          <div
                            className="font-mono font-semibold"
                            style={{ color: '#FCD34D' }}
                          >
                            {trade.leverage ? `${trade.leverage}x` : '-'}
                          </div>
                        </div>
                        <div>
                          <div style={{ color: '#94A3B8' }}>Position Value</div>
                          <div
                            className="font-mono font-semibold"
                            style={{ color: '#CBD5E1' }}
                          >
                            {trade.position_value
                              ? `$${trade.position_value.toFixed(2)}`
                              : '-'}
                          </div>
                        </div>
                        <div className="text-right">
                          <div style={{ color: '#94A3B8' }}>Margin Used</div>
                          <div
                            className="font-mono font-semibold"
                            style={{ color: '#A78BFA' }}
                          >
                            {trade.margin_used
                              ? `$${trade.margin_used.toFixed(2)}`
                              : '-'}
                          </div>
                        </div>
                      </div>

                      <div
                        className="rounded-lg p-2 mb-2"
                        style={{
                          background: isProfitable
                            ? 'rgba(16, 185, 129, 0.1)'
                            : 'rgba(248, 113, 113, 0.1)',
                        }}
                      >
                        <div className="flex items-center justify-between text-xs">
                          <span style={{ color: '#94A3B8' }}>P&L</span>
                          <span
                            className="font-bold mono"
                            style={{
                              color: isProfitable ? '#10B981' : '#F87171',
                            }}
                          >
                            {isProfitable ? '+' : ''}
                            {trade.pn_l.toFixed(2)} USDT
                          </span>
                        </div>
                      </div>
<<<<<<< HEAD
                      {hasFee && (
                        <div className="flex items-center justify-between text-[11px] mt-1" style={{ color: '#94A3B8' }}>
                          <span>{t('fees', language)}</span>
                          <span className="font-mono" style={{ color: '#F59E0B' }}>
                            -{Math.abs(feeAmount as number).toFixed(2)} {trade.fee_asset || 'USDT'}
                          </span>
                        </div>
                      )}
                      {grossPnL !== null && (
                        <div className="flex items-center justify-between text-[11px] mt-1" style={{ color: '#94A3B8' }}>
                          <span>{t('grossPnL', language)}</span>
                          <span className="font-mono" style={{ color: grossPnL >= 0 ? '#10B981' : '#F87171' }}>
                            {grossPnL >= 0 ? '+' : ''}{grossPnL.toFixed(2)} USDT
                          </span>
                        </div>
                      )}
                    </div>

                    <div className="flex items-center justify-between text-xs" style={{ color: '#94A3B8' }}>
                      <span>⏱️ {formatDuration(trade.duration)}</span>
                      {trade.was_stop_loss && (
                        <span className="px-2 py-0.5 rounded font-semibold" style={{
                          background: 'rgba(248, 113, 113, 0.2)',
                          color: '#FCA5A5'
                        }}>
                          {t('stopLoss', language)}
                        </span>
                      )}
                      {!trade.was_stop_loss && trade.trigger_reason === 'TAKE_PROFIT' && (
                        <span className="px-2 py-0.5 rounded font-semibold" style={{
                          background: 'rgba(16, 185, 129, 0.2)',
                          color: '#34D399'
                        }}>
                          {t('takeProfit', language)}
                        </span>
                      )}
                      {!trade.was_stop_loss && trade.trigger_reason && trade.trigger_reason !== 'TAKE_PROFIT' && (
                        <span className="px-2 py-0.5 rounded font-semibold" style={{
                          background: 'rgba(148, 163, 184, 0.2)',
                          color: '#CBD5E1'
                        }}>
                          {trade.trigger_reason}
                        </span>
                      )}
                    </div>
=======

                      <div
                        className="flex items-center justify-between text-xs"
                        style={{ color: '#94A3B8' }}
                      >
                        <span>⏱️ {formatDuration(trade.duration)}</span>
                        {trade.was_stop_loss && (
                          <span
                            className="px-2 py-0.5 rounded font-semibold"
                            style={{
                              background: 'rgba(248, 113, 113, 0.2)',
                              color: '#FCA5A5',
                            }}
                          >
                            {t('stopLoss', language)}
                          </span>
                        )}
                      </div>
>>>>>>> 72ddbbec

                      <div
                        className="text-xs mt-2 pt-2 border-t"
                        style={{
                          color: '#64748B',
                          borderColor: 'rgba(71, 85, 105, 0.3)',
                        }}
                      >
                        {new Date(trade.close_time).toLocaleString('en-US', {
                          month: 'short',
                          day: '2-digit',
                          hour: '2-digit',
                          minute: '2-digit',
                        })}
                      </div>
                    </div>
                  )
                }
              )
            ) : (
              <div className="p-6 text-center">
                <div className="mb-2 flex justify-center opacity-50">
                  <ScrollText
                    className="w-10 h-10"
                    style={{ color: '#94A3B8' }}
                  />
                </div>
                <div style={{ color: '#94A3B8' }}>
                  {t('noCompletedTrades', language)}
                </div>
              </div>
            )}
          </div>
        </div>
      </div>

      {/* AI学习说明 - 现代化设计 */}
      <div
        className="rounded-2xl p-6 backdrop-blur-sm"
        style={{
          background:
            'linear-gradient(135deg, rgba(240, 185, 11, 0.1) 0%, rgba(252, 213, 53, 0.05) 100%)',
          border: '1px solid rgba(240, 185, 11, 0.2)',
          boxShadow: '0 4px 16px rgba(240, 185, 11, 0.1)',
        }}
      >
        <div className="flex items-start gap-4">
          <div
            className="w-10 h-10 rounded-lg flex items-center justify-center flex-shrink-0"
            style={{
              background: 'rgba(240, 185, 11, 0.2)',
              border: '1px solid rgba(240, 185, 11, 0.3)',
            }}
          >
            <Lightbulb className="w-5 h-5" style={{ color: '#FCD34D' }} />
          </div>
          <div>
            <h3
              className="font-bold mb-3 text-base"
              style={{ color: '#FCD34D' }}
            >
              {t('howAILearns', language)}
            </h3>
            <div className="grid grid-cols-1 md:grid-cols-2 lg:grid-cols-4 gap-4 text-sm">
              <div className="flex items-start gap-2">
                <span style={{ color: '#F0B90B' }}>•</span>
                <span style={{ color: '#CBD5E1' }}>
                  {t('aiLearningPoint1', language)}
                </span>
              </div>
              <div className="flex items-start gap-2">
                <span style={{ color: '#F0B90B' }}>•</span>
                <span style={{ color: '#CBD5E1' }}>
                  {t('aiLearningPoint2', language)}
                </span>
              </div>
              <div className="flex items-start gap-2">
                <span style={{ color: '#F0B90B' }}>•</span>
                <span style={{ color: '#CBD5E1' }}>
                  {t('aiLearningPoint3', language)}
                </span>
              </div>
              <div className="flex items-start gap-2">
                <span style={{ color: '#F0B90B' }}>•</span>
                <span style={{ color: '#CBD5E1' }}>
                  {t('aiLearningPoint4', language)}
                </span>
              </div>
            </div>
          </div>
        </div>
      </div>
    </div>
  )
}

// 格式化持仓时长
function formatDuration(duration: string | undefined): string {
  if (!duration) return '-'

  const match = duration.match(/(\d+h)?(\d+m)?(\d+\.?\d*s)?/)
  if (!match) return duration

  const hours = match[1] || ''
  const minutes = match[2] || ''
  const seconds = match[3] || ''

  let result = ''
  if (hours) result += hours.replace('h', '小时')
  if (minutes) result += minutes.replace('m', '分')
  if (!hours && seconds) result += seconds.replace(/(\d+)\.?\d*s/, '$1秒')

  return result || duration
}<|MERGE_RESOLUTION|>--- conflicted
+++ resolved
@@ -15,27 +15,6 @@
 } from 'lucide-react'
 
 interface TradeOutcome {
-<<<<<<< HEAD
-  symbol: string;
-  side: string;
-  quantity: number;
-  leverage: number;
-  open_price: number;
-  close_price: number;
-  position_value: number;
-  margin_used: number;
-  pn_l: number;
-  pn_l_pct: number;
-  gross_pn_l?: number;
-  gross_pn_l_pct?: number;
-  fee?: number;
-  fee_asset?: string;
-  duration: string;
-  open_time: string;
-  close_time: string;
-  was_stop_loss: boolean;
-  trigger_reason?: string;
-=======
   symbol: string
   side: string
   quantity: number
@@ -50,7 +29,6 @@
   open_time: string
   close_time: string
   was_stop_loss: boolean
->>>>>>> 72ddbbec
 }
 
 interface SymbolPerformance {
@@ -862,48 +840,6 @@
             </div>
           </div>
 
-<<<<<<< HEAD
-          <div className="overflow-y-auto p-4 space-y-3" style={{ maxHeight: 'calc(100vh - 280px)' }}>
-            {performance?.recent_trades && performance.recent_trades.length > 0 ? (
-              performance.recent_trades.map((trade: TradeOutcome, idx: number) => {
-                const isProfitable = trade.pn_l >= 0;
-                const grossPnL = typeof trade.gross_pn_l === 'number' ? trade.gross_pn_l : null;
-                const feeAmount = typeof trade.fee === 'number' ? trade.fee : null;
-                const hasFee = feeAmount !== null && Math.abs(feeAmount) > 0.0001;
-                const isRecent = idx === 0;
-
-                return (
-                  <div key={idx} className="rounded-xl p-4 backdrop-blur-sm transition-all hover:scale-[1.02]" style={{
-                    background: isRecent
-                      ? isProfitable
-                        ? 'linear-gradient(135deg, rgba(16, 185, 129, 0.15) 0%, rgba(14, 203, 129, 0.05) 100%)'
-                        : 'linear-gradient(135deg, rgba(248, 113, 113, 0.15) 0%, rgba(246, 70, 93, 0.05) 100%)'
-                      : 'rgba(30, 35, 41, 0.4)',
-                    border: isRecent
-                      ? isProfitable ? '1px solid rgba(16, 185, 129, 0.4)' : '1px solid rgba(248, 113, 113, 0.4)'
-                      : '1px solid rgba(71, 85, 105, 0.3)',
-                    boxShadow: isRecent
-                      ? '0 4px 16px rgba(139, 92, 246, 0.2)'
-                      : '0 2px 8px rgba(0, 0, 0, 0.1)'
-                  }}>
-                    <div className="flex items-center justify-between mb-3">
-                      <div className="flex items-center gap-2">
-                        <span className="text-base font-bold mono" style={{ color: '#E0E7FF' }}>
-                          {trade.symbol}
-                        </span>
-                        <span className="text-xs px-2 py-1 rounded font-bold" style={{
-                          background: trade.side === 'long' ? 'rgba(14, 203, 129, 0.2)' : 'rgba(246, 70, 93, 0.2)',
-                          color: trade.side === 'long' ? '#10B981' : '#F87171'
-                        }}>
-                          {trade.side.toUpperCase()}
-                        </span>
-                        {isRecent && (
-                          <span className="text-xs px-2 py-0.5 rounded font-semibold" style={{
-                            background: 'rgba(240, 185, 11, 0.2)',
-                            color: '#FCD34D'
-                          }}>
-                            {t('latest', language)}
-=======
           <div
             className="overflow-y-auto p-4 space-y-3"
             style={{ maxHeight: 'calc(100vh - 280px)' }}
@@ -942,7 +878,6 @@
                             style={{ color: '#E0E7FF' }}
                           >
                             {trade.symbol}
->>>>>>> 72ddbbec
                           </span>
                           <span
                             className="text-xs px-2 py-1 rounded font-bold"
@@ -1070,53 +1005,6 @@
                           </span>
                         </div>
                       </div>
-<<<<<<< HEAD
-                      {hasFee && (
-                        <div className="flex items-center justify-between text-[11px] mt-1" style={{ color: '#94A3B8' }}>
-                          <span>{t('fees', language)}</span>
-                          <span className="font-mono" style={{ color: '#F59E0B' }}>
-                            -{Math.abs(feeAmount as number).toFixed(2)} {trade.fee_asset || 'USDT'}
-                          </span>
-                        </div>
-                      )}
-                      {grossPnL !== null && (
-                        <div className="flex items-center justify-between text-[11px] mt-1" style={{ color: '#94A3B8' }}>
-                          <span>{t('grossPnL', language)}</span>
-                          <span className="font-mono" style={{ color: grossPnL >= 0 ? '#10B981' : '#F87171' }}>
-                            {grossPnL >= 0 ? '+' : ''}{grossPnL.toFixed(2)} USDT
-                          </span>
-                        </div>
-                      )}
-                    </div>
-
-                    <div className="flex items-center justify-between text-xs" style={{ color: '#94A3B8' }}>
-                      <span>⏱️ {formatDuration(trade.duration)}</span>
-                      {trade.was_stop_loss && (
-                        <span className="px-2 py-0.5 rounded font-semibold" style={{
-                          background: 'rgba(248, 113, 113, 0.2)',
-                          color: '#FCA5A5'
-                        }}>
-                          {t('stopLoss', language)}
-                        </span>
-                      )}
-                      {!trade.was_stop_loss && trade.trigger_reason === 'TAKE_PROFIT' && (
-                        <span className="px-2 py-0.5 rounded font-semibold" style={{
-                          background: 'rgba(16, 185, 129, 0.2)',
-                          color: '#34D399'
-                        }}>
-                          {t('takeProfit', language)}
-                        </span>
-                      )}
-                      {!trade.was_stop_loss && trade.trigger_reason && trade.trigger_reason !== 'TAKE_PROFIT' && (
-                        <span className="px-2 py-0.5 rounded font-semibold" style={{
-                          background: 'rgba(148, 163, 184, 0.2)',
-                          color: '#CBD5E1'
-                        }}>
-                          {trade.trigger_reason}
-                        </span>
-                      )}
-                    </div>
-=======
 
                       <div
                         className="flex items-center justify-between text-xs"
@@ -1135,7 +1023,6 @@
                           </span>
                         )}
                       </div>
->>>>>>> 72ddbbec
 
                       <div
                         className="text-xs mt-2 pt-2 border-t"
