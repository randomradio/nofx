--- conflicted
+++ resolved
@@ -1,14 +1,3 @@
-<<<<<<< HEAD
-import { useCallback, useEffect, useMemo, useState } from 'react';
-import useSWR from 'swr';
-import { api, clearAuthSession, getStoredExpiry, getStoredToken, saveAuthSession, setUnauthorizedHandler, type LoginResponse } from './lib/api';
-import { EquityChart } from './components/EquityChart';
-import { CompetitionPage } from './components/CompetitionPage';
-import AILearning from './components/AILearning';
-import { LoginForm } from './components/LoginForm';
-import { LanguageProvider, useLanguage } from './contexts/LanguageContext';
-import { t, type Language } from './i18n/translations';
-=======
 import { useEffect, useState } from 'react'
 import useSWR from 'swr'
 import { api } from './lib/api'
@@ -24,7 +13,6 @@
 import { AuthProvider, useAuth } from './contexts/AuthContext'
 import { t, type Language } from './i18n/translations'
 import { useSystemConfig } from './hooks/useSystemConfig'
->>>>>>> 72ddbbec
 import type {
   SystemStatus,
   AccountInfo,
@@ -67,46 +55,9 @@
     return 'competition' // 默认为竞赛页面
   }
 
-<<<<<<< HEAD
-  const [currentPage, setCurrentPage] = useState<Page>(getInitialPage());
-  const [selectedTraderId, setSelectedTraderId] = useState<string | undefined>();
-  const [lastUpdate, setLastUpdate] = useState<string>('--:--:--');
-  const [authToken, setAuthToken] = useState<string | null>(() => getStoredToken());
-  const [tokenExpiry, setTokenExpiry] = useState<string | null>(() => getStoredExpiry());
-  const [authRequired, setAuthRequired] = useState<boolean>(() => !getStoredToken());
-
-  const handleUnauthorized = useCallback(() => {
-    clearAuthSession();
-    setAuthToken(null);
-    setTokenExpiry(null);
-    setAuthRequired(true);
-    setSelectedTraderId(undefined);
-  }, []);
-
-  useEffect(() => {
-    setUnauthorizedHandler(handleUnauthorized);
-    return () => {
-      setUnauthorizedHandler(null);
-    };
-  }, [handleUnauthorized]);
-
-  const handleLoginSuccess = useCallback((session: LoginResponse) => {
-    saveAuthSession(session.token, session.expires_at);
-    setAuthToken(session.token);
-    setTokenExpiry(session.expires_at ?? null);
-    setAuthRequired(false);
-    setSelectedTraderId(undefined);
-    setLastUpdate('--:--:--');
-  }, []);
-
-  const handleLogout = useCallback(() => {
-    handleUnauthorized();
-  }, [handleUnauthorized]);
-=======
   const [currentPage, setCurrentPage] = useState<Page>(getInitialPage())
   const [selectedTraderId, setSelectedTraderId] = useState<string | undefined>()
   const [lastUpdate, setLastUpdate] = useState<string>('--:--:--')
->>>>>>> 72ddbbec
 
   // 监听URL变化，同步页面状态
   useEffect(() => {
@@ -146,14 +97,6 @@
   //   window.location.hash = page === 'competition' ? '' : 'trader';
   // };
 
-<<<<<<< HEAD
-  const canFetch = !!authToken;
-
-  // 获取trader列表
-  const { data: traders } = useSWR<TraderInfo[]>(canFetch ? 'traders' : null, api.getTraders, {
-    refreshInterval: 10000,
-  });
-=======
   // 获取trader列表（仅在用户登录时）
   const { data: traders } = useSWR<TraderInfo[]>(
     user && token ? 'traders' : null,
@@ -162,7 +105,6 @@
       refreshInterval: 10000,
     }
   )
->>>>>>> 72ddbbec
 
   // 当获取到traders后，设置默认选中第一个
   useEffect(() => {
@@ -173,7 +115,7 @@
 
   // 如果在trader页面，获取该trader的数据
   const { data: status } = useSWR<SystemStatus>(
-    canFetch && currentPage === 'trader' && selectedTraderId
+    currentPage === 'trader' && selectedTraderId
       ? `status-${selectedTraderId}`
       : null,
     () => api.getStatus(selectedTraderId),
@@ -185,7 +127,7 @@
   )
 
   const { data: account } = useSWR<AccountInfo>(
-    canFetch && currentPage === 'trader' && selectedTraderId
+    currentPage === 'trader' && selectedTraderId
       ? `account-${selectedTraderId}`
       : null,
     () => api.getAccount(selectedTraderId),
@@ -197,7 +139,7 @@
   )
 
   const { data: positions } = useSWR<Position[]>(
-    canFetch && currentPage === 'trader' && selectedTraderId
+    currentPage === 'trader' && selectedTraderId
       ? `positions-${selectedTraderId}`
       : null,
     () => api.getPositions(selectedTraderId),
@@ -209,7 +151,7 @@
   )
 
   const { data: decisions } = useSWR<DecisionRecord[]>(
-    canFetch && currentPage === 'trader' && selectedTraderId
+    currentPage === 'trader' && selectedTraderId
       ? `decisions/latest-${selectedTraderId}`
       : null,
     () => api.getLatestDecisions(selectedTraderId),
@@ -221,7 +163,7 @@
   )
 
   const { data: stats } = useSWR<Statistics>(
-    canFetch && currentPage === 'trader' && selectedTraderId
+    currentPage === 'trader' && selectedTraderId
       ? `statistics-${selectedTraderId}`
       : null,
     () => api.getStatistics(selectedTraderId),
@@ -239,52 +181,6 @@
     }
   }, [account])
 
-<<<<<<< HEAD
-  const tokenExpiryDisplay = useMemo(() => {
-    if (!tokenExpiry) {
-      return '';
-    }
-    const expiryDate = new Date(tokenExpiry);
-    if (Number.isNaN(expiryDate.getTime())) {
-      return '';
-    }
-    return expiryDate.toLocaleString();
-  }, [tokenExpiry]);
-
-  const selectedTrader = traders?.find((t) => t.trader_id === selectedTraderId);
-
-  if (authRequired && !authToken) {
-    return (
-      <LoginForm
-        language={language}
-        onSuccess={handleLoginSuccess}
-        onLanguageChange={setLanguage}
-      />
-    );
-  }
-
-  return (
-    <div className="min-h-screen" style={{ background: '#0B0E11', color: '#EAECEF' }}>
-      {/* Header - Binance Style */}
-      <header className="glass sticky top-0 z-50 backdrop-blur-xl">
-        <div className="max-w-[1920px] mx-auto px-3 sm:px-6 py-3 sm:py-4">
-          {/* Mobile: Two rows, Desktop: Single row */}
-          <div className="flex flex-col gap-3 md:flex-row md:items-center md:justify-between">
-            {/* Left: Logo and Title */}
-            <div className="flex items-center gap-2 sm:gap-3 flex-shrink-0">
-              <div className="w-7 h-7 sm:w-8 sm:h-8 rounded-full flex items-center justify-center text-lg sm:text-xl" style={{ background: 'linear-gradient(135deg, #F0B90B 0%, #FCD535 100%)' }}>
-                ⚡
-              </div>
-              <div>
-                <h1 className="text-base sm:text-xl font-bold leading-tight" style={{ color: '#EAECEF' }}>
-                  {t('appTitle', language)}
-                </h1>
-                <p className="text-xs mono hidden sm:block" style={{ color: '#848E9C' }}>
-                  {t('subtitle', language)}
-                </p>
-              </div>
-            </div>
-=======
   const selectedTrader = traders?.find((t) => t.trader_id === selectedTraderId)
 
   // Handle routing
@@ -295,7 +191,6 @@
     window.addEventListener('popstate', handlePopState)
     return () => window.removeEventListener('popstate', handlePopState)
   }, [])
->>>>>>> 72ddbbec
 
   // Set current page based on route for consistent navigation state
   useEffect(() => {
@@ -327,45 +222,6 @@
     )
   }
 
-<<<<<<< HEAD
-              {/* Token Expiry */}
-              {authToken && tokenExpiry && (
-                <div
-                  className="hidden md:flex items-center gap-1 px-3 py-1.5 rounded text-xs font-mono"
-                  style={{ background: '#1E2329', color: '#848E9C', border: '1px solid #2B3139' }}
-                >
-                  <span>Token</span>
-                  <span style={{ color: '#F0B90B' }}>{tokenExpiryDisplay}</span>
-                </div>
-              )}
-
-              {/* Logout */}
-              {authToken && (
-                <button
-                  onClick={handleLogout}
-                  className="px-3 py-1.5 rounded text-xs font-semibold transition-all"
-                  style={{ background: '#F6465D', color: '#000' }}
-                >
-                  退出
-                </button>
-              )}
-
-              {/* Trader Selector (only show on trader page) */}
-              {currentPage === 'trader' && traders && traders.length > 0 && (
-                <select
-                  value={selectedTraderId}
-                  onChange={(e) => setSelectedTraderId(e.target.value)}
-                  className="rounded px-2 sm:px-3 py-1.5 sm:py-2 text-xs sm:text-sm font-medium cursor-pointer transition-colors flex-1 sm:flex-initial"
-                  style={{ background: '#1E2329', border: '1px solid #2B3139', color: '#EAECEF' }}
-                >
-                  {traders.map((trader) => (
-                    <option key={trader.trader_id} value={trader.trader_id}>
-                      {trader.trader_name} ({trader.ai_model.toUpperCase()})
-                    </option>
-                  ))}
-                </select>
-              )}
-=======
   // Handle specific routes regardless of authentication
   if (route === '/login') {
     return <LoginPage />
@@ -390,7 +246,6 @@
           onPageChange={(page) => {
             console.log('Competition page onPageChange called with:', page)
             console.log('Current route:', route, 'Current page:', currentPage)
->>>>>>> 72ddbbec
 
             if (page === 'competition') {
               console.log('Navigating to competition')
@@ -1154,31 +1009,6 @@
                   @{action.price.toFixed(4)}
                 </span>
               )}
-              {action.source === 'auto_trigger' && (
-                <span
-                  className="px-2 py-0.5 rounded text-xs font-semibold"
-                  style={{ background: 'rgba(236, 72, 153, 0.15)', color: '#EC4899' }}
-                >
-                  AUTO
-                </span>
-              )}
-              {action.trigger_reason && (
-                <span
-                  className="px-2 py-0.5 rounded text-xs font-semibold"
-                  style={action.trigger_reason === 'STOP_LOSS'
-                    ? { background: 'rgba(248, 113, 113, 0.2)', color: '#F87171' }
-                    : action.trigger_reason === 'TAKE_PROFIT'
-                      ? { background: 'rgba(16, 185, 129, 0.2)', color: '#10B981' }
-                      : { background: 'rgba(148, 163, 184, 0.2)', color: '#94A3B8' }
-                  }
-                >
-                  {action.trigger_reason === 'STOP_LOSS'
-                    ? t('stopLoss', language)
-                    : action.trigger_reason === 'TAKE_PROFIT'
-                      ? t('takeProfit', language)
-                      : action.trigger_reason}
-                </span>
-              )}
               <span style={{ color: action.success ? '#0ECB81' : '#F6465D' }}>
                 {action.success ? '✓' : '✗'}
               </span>
