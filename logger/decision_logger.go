--- conflicted
+++ resolved
@@ -8,13 +8,6 @@
 	"os"
 	"path/filepath"
 	"time"
-)
-
-const (
-	TriggerReasonStopLoss    = "STOP_LOSS"
-	TriggerReasonTakeProfit  = "TAKE_PROFIT"
-	TriggerReasonLiquidation = "LIQUIDATION"
-	TriggerReasonUnknown     = "UNKNOWN"
 )
 
 // DecisionRecord 决策记录
@@ -57,21 +50,6 @@
 
 // DecisionAction 决策动作
 type DecisionAction struct {
-<<<<<<< HEAD
-	Action          string    `json:"action"`           // open_long, open_short, close_long, close_short
-	Symbol          string    `json:"symbol"`           // 币种
-	Quantity        float64   `json:"quantity"`         // 数量
-	Leverage        int       `json:"leverage"`         // 杠杆（开仓时）
-	Price           float64   `json:"price"`            // 执行价格
-	OrderID         int64     `json:"order_id"`         // 订单ID
-	Timestamp       time.Time `json:"timestamp"`        // 执行时间
-	Success         bool      `json:"success"`          // 是否成功
-	Error           string    `json:"error"`            // 错误信息
-	Commission      float64   `json:"commission"`       // 手续费
-	CommissionAsset string    `json:"commission_asset"` // 手续费资产
-	Source          string    `json:"source,omitempty"` // 数据来源（ai_decision/auto_trigger等）
-	TriggerReason   string    `json:"trigger_reason,omitempty"`
-=======
 	Action    string    `json:"action"`    // open_long, open_short, close_long, close_short, update_stop_loss, update_take_profit, partial_close
 	Symbol    string    `json:"symbol"`    // 币种
 	Quantity  float64   `json:"quantity"`  // 数量（部分平仓时使用）
@@ -81,7 +59,6 @@
 	Timestamp time.Time `json:"timestamp"` // 执行时间
 	Success   bool      `json:"success"`   // 是否成功
 	Error     string    `json:"error"`     // 错误信息
->>>>>>> 72ddbbec
 }
 
 // DecisionLogger 决策日志记录器
@@ -302,17 +279,12 @@
 	ClosePrice    float64   `json:"close_price"`    // 平仓价
 	PositionValue float64   `json:"position_value"` // 仓位价值（quantity × openPrice）
 	MarginUsed    float64   `json:"margin_used"`    // 保证金使用（positionValue / leverage）
-	GrossPnL      float64   `json:"gross_pn_l"`     // 扣除手续费前盈亏
 	PnL           float64   `json:"pn_l"`           // 盈亏（USDT）
-	Fee           float64   `json:"fee"`            // 手续费合计
-	FeeAsset      string    `json:"fee_asset"`      // 手续费资产
-	GrossPnLPct   float64   `json:"gross_pn_l_pct"` // 手续费前盈亏百分比
 	PnLPct        float64   `json:"pn_l_pct"`       // 盈亏百分比（相对保证金）
 	Duration      string    `json:"duration"`       // 持仓时长
 	OpenTime      time.Time `json:"open_time"`      // 开仓时间
 	CloseTime     time.Time `json:"close_time"`     // 平仓时间
 	WasStopLoss   bool      `json:"was_stop_loss"`  // 是否止损
-	TriggerReason string    `json:"trigger_reason"` // 触发原因（止损/止盈/强平/未知）
 }
 
 // PerformanceAnalysis 交易表现分析
@@ -399,13 +371,11 @@
 				case "open_long", "open_short":
 					// 记录开仓
 					openPositions[posKey] = map[string]interface{}{
-						"side":            side,
-						"openPrice":       action.Price,
-						"openTime":        action.Timestamp,
-						"quantity":        action.Quantity,
-						"leverage":        action.Leverage,
-						"commission":      action.Commission,
-						"commissionAsset": action.CommissionAsset,
+						"side":      side,
+						"openPrice": action.Price,
+						"openTime":  action.Timestamp,
+						"quantity":  action.Quantity,
+						"leverage":  action.Leverage,
 					}
 				case "close_long", "close_short":
 					// 移除已平仓记录
@@ -448,13 +418,11 @@
 			case "open_long", "open_short":
 				// 更新开仓记录（可能已经在预填充时记录过了）
 				openPositions[posKey] = map[string]interface{}{
-					"side":            side,
-					"openPrice":       action.Price,
-					"openTime":        action.Timestamp,
-					"quantity":        action.Quantity,
-					"leverage":        action.Leverage,
-					"commission":      action.Commission,
-					"commissionAsset": action.CommissionAsset,
+					"side":      side,
+					"openPrice": action.Price,
+					"openTime":  action.Timestamp,
+					"quantity":  action.Quantity,
+					"leverage":  action.Leverage,
 				}
 
 			case "close_long", "close_short", "partial_close":
@@ -464,20 +432,7 @@
 					openTime := openPos["openTime"].(time.Time)
 					side := openPos["side"].(string)
 					quantity := openPos["quantity"].(float64)
-					if quantity == 0 && action.Quantity > 0 {
-						quantity = action.Quantity
-					}
 					leverage := openPos["leverage"].(int)
-					openCommission := 0.0
-					if commission, ok := openPos["commission"].(float64); ok {
-						openCommission = commission
-					}
-					commissionAsset := action.CommissionAsset
-					if commissionAsset == "" {
-						if asset, ok := openPos["commissionAsset"].(string); ok {
-							commissionAsset = asset
-						}
-					}
 
 					// 对于 partial_close，使用实际平仓数量；否则使用完整仓位数量
 					actualQuantity := quantity
@@ -488,29 +443,19 @@
 					// 计算实际盈亏（USDT）
 					// 合约交易 PnL 计算：actualQuantity × 价格差
 					// 注意：杠杆不影响绝对盈亏，只影响保证金需求
-					var grossPnL float64
+					var pnl float64
 					if side == "long" {
-<<<<<<< HEAD
-						grossPnL = quantity * (action.Price - openPrice)
-					} else {
-						grossPnL = quantity * (openPrice - action.Price)
-=======
 						pnl = actualQuantity * (action.Price - openPrice)
 					} else {
 						pnl = actualQuantity * (openPrice - action.Price)
->>>>>>> 72ddbbec
-					}
-					totalFees := openCommission + action.Commission
-					netPnL := grossPnL - totalFees
+					}
 
 					// 计算盈亏百分比（相对保证金）
 					positionValue := actualQuantity * openPrice
 					marginUsed := positionValue / float64(leverage)
-					grossPnLPct := 0.0
-					netPnLPct := 0.0
+					pnlPct := 0.0
 					if marginUsed > 0 {
-						grossPnLPct = (grossPnL / marginUsed) * 100
-						netPnLPct = (netPnL / marginUsed) * 100
+						pnlPct = (pnl / marginUsed) * 100
 					}
 
 					// 记录交易结果
@@ -523,29 +468,23 @@
 						ClosePrice:    action.Price,
 						PositionValue: positionValue,
 						MarginUsed:    marginUsed,
-						GrossPnL:      grossPnL,
-						PnL:           netPnL,
-						Fee:           totalFees,
-						FeeAsset:      commissionAsset,
-						GrossPnLPct:   grossPnLPct,
-						PnLPct:        netPnLPct,
+						PnL:           pnl,
+						PnLPct:        pnlPct,
 						Duration:      action.Timestamp.Sub(openTime).String(),
 						OpenTime:      openTime,
 						CloseTime:     action.Timestamp,
-						TriggerReason: action.TriggerReason,
-					}
-					outcome.WasStopLoss = action.TriggerReason == TriggerReasonStopLoss
+					}
 
 					analysis.RecentTrades = append(analysis.RecentTrades, outcome)
 					analysis.TotalTrades++
 
 					// 分类交易：盈利、亏损、持平（避免将pnl=0算入亏损）
-					if netPnL > 0 {
+					if pnl > 0 {
 						analysis.WinningTrades++
-						analysis.AvgWin += netPnL
-					} else if netPnL < 0 {
+						analysis.AvgWin += pnl
+					} else if pnl < 0 {
 						analysis.LosingTrades++
-						analysis.AvgLoss += netPnL
+						analysis.AvgLoss += pnl
 					}
 					// pnl == 0 的交易不计入盈利也不计入亏损，但计入总交易数
 
@@ -557,10 +496,10 @@
 					}
 					stats := analysis.SymbolStats[symbol]
 					stats.TotalTrades++
-					stats.TotalPnL += netPnL
-					if netPnL > 0 {
+					stats.TotalPnL += pnl
+					if pnl > 0 {
 						stats.WinningTrades++
-					} else if netPnL < 0 {
+					} else if pnl < 0 {
 						stats.LosingTrades++
 					}
 
